## Nim-LibP2P
## Copyright (c) 2019 Status Research & Development GmbH
## Licensed under either of
##  * Apache License, version 2.0, ([LICENSE-APACHE](LICENSE-APACHE))
##  * MIT license ([LICENSE-MIT](LICENSE-MIT))
## at your option.
## This file may not be copied, modified, or distributed except according to
## those terms.

import options
import chronos, chronicles
import peer, multiaddress, crypto/crypto

## A peer can be constructed in one of tree ways:
## 1) A local peer with a private key
## 2) A remote peer with a PeerID and it's public key stored
## in the ``id`` itself
## 3) A remote peer with a standalone public key, that isn't
## encoded in the ``id``
##

type
  KeyType* = enum
    HasPrivate,
    HasPublic

  PeerInfo* = ref object of RootObj
    peerId*: PeerID
    addrs*: seq[MultiAddress]
    protocols*: seq[string]
    lifefut: Future[void]
    case keyType*: KeyType:
    of HasPrivate:
      privateKey*: PrivateKey
    of HasPublic:
      key: Option[PublicKey]

proc id*(p: PeerInfo): string =
  p.peerId.pretty()

proc `$`*(p: PeerInfo): string =
  result.add(p.id)

  result.add(" ")
  result.add($p.addrs)

  result.add(" ")
  result.add($p.protocols)

template postInit(peerinfo: PeerInfo,
                  addrs: openarray[MultiAddress],
                  protocols: openarray[string]) =
  if len(addrs) > 0:
    peerinfo.addrs = @addrs
  if len(protocols) > 0:
    peerinfo.protocols = @protocols
  peerinfo.lifefut = newFuture[void]("libp2p.peerinfo.lifetime")

proc init*(p: typedesc[PeerInfo], key: PrivateKey,
           addrs: openarray[MultiAddress] = [],
           protocols: openarray[string] = []): PeerInfo {.inline.} =
  result = PeerInfo(keyType: HasPrivate, peerId: PeerID.init(key),
                    privateKey: key)
  result.postInit(addrs, protocols)

proc init*(p: typedesc[PeerInfo], peerId: PeerID,
           addrs: openarray[MultiAddress] = [],
           protocols: openarray[string] = []): PeerInfo {.inline.} =
  result = PeerInfo(keyType: HasPublic, peerId: peerId)
  result.postInit(addrs, protocols)

proc init*(p: typedesc[PeerInfo], peerId: string,
           addrs: openarray[MultiAddress] = [],
           protocols: openarray[string] = []): PeerInfo {.inline.} =
  result = PeerInfo(keyType: HasPublic, peerId: PeerID.init(peerId))
  result.postInit(addrs, protocols)

proc init*(p: typedesc[PeerInfo], key: PublicKey,
           addrs: openarray[MultiAddress] = [],
           protocols: openarray[string] = []): PeerInfo {.inline.} =
  result = PeerInfo(keyType: HasPublic, peerId: PeerID.init(key),
                    key: some(key))
  result.postInit(addrs, protocols)

proc close*(p: PeerInfo) {.inline.} =
  if not p.lifefut.finished:
    p.lifefut.complete()
  else:
    # TODO this should ideally not happen
    notice "Closing closed peer", peer = p.id

proc join*(p: PeerInfo): Future[void] {.inline.} =
  var retFuture = newFuture[void]()
  proc continuation(udata: pointer) {.gcsafe.} =
    if not(retFuture.finished()):
      retFuture.complete()
  proc cancellation(udata: pointer) {.gcsafe.} =
    p.lifefut.removeCallback(continuation)
  if p.lifefut.finished:
    retFuture.complete()
  else:
    p.lifefut.addCallback(continuation)
    retFuture.cancelCallback = cancellation
  return retFuture

proc isClosed*(p: PeerInfo): bool {.inline.} =
  result = p.lifefut.finished()

proc lifeFuture*(p: PeerInfo): Future[void] {.inline.} =
  result = p.lifefut

proc publicKey*(p: PeerInfo): Option[PublicKey] {.inline.} =
  if p.keyType == HasPublic:
    if p.peerId.hasPublicKey():
      var pubKey: PublicKey
      if p.peerId.extractPublicKey(pubKey):
        result = some(pubKey)
    elif p.key.isSome:
      result = p.key
  else:
<<<<<<< HEAD
    result = some(p.privateKey.getKey().tryGet())

proc id*(p: PeerInfo): string {.inline.} =
  p.peerId.pretty()

proc `$`*(p: PeerInfo): string =
  result.add(p.id)

  result.add(" ")
  result.add($p.addrs)

  result.add(" ")
  result.add($p.protocols)
=======
    result = some(p.privateKey.getKey())
>>>>>>> 618e01eb
<|MERGE_RESOLUTION|>--- conflicted
+++ resolved
@@ -118,20 +118,4 @@
     elif p.key.isSome:
       result = p.key
   else:
-<<<<<<< HEAD
-    result = some(p.privateKey.getKey().tryGet())
-
-proc id*(p: PeerInfo): string {.inline.} =
-  p.peerId.pretty()
-
-proc `$`*(p: PeerInfo): string =
-  result.add(p.id)
-
-  result.add(" ")
-  result.add($p.addrs)
-
-  result.add(" ")
-  result.add($p.protocols)
-=======
-    result = some(p.privateKey.getKey())
->>>>>>> 618e01eb
+    result = some(p.privateKey.getKey().tryGet())