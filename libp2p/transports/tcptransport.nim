## Nim-LibP2P
## Copyright (c) 2019 Status Research & Development GmbH
## Licensed under either of
##  * Apache License, version 2.0, ([LICENSE-APACHE](LICENSE-APACHE))
##  * MIT license ([LICENSE-MIT](LICENSE-MIT))
## at your option.
## This file may not be copied, modified, or distributed except according to
## those terms.

{.push raises: [Defect].}

import std/[oids, sequtils, os]
import chronos, chronicles
import transport,
       ../errors,
       ../wire,
       ../multicodec,
       ../multistream,
       ../connmanager,
       ../multiaddress,
       ../stream/connection,
       ../stream/chronosstream,
       ../upgrademngrs/upgrade
import ./tcpsession

logScope:
  topics = "libp2p tcptransport"

export transport

const
  TcpTransportTrackerName* = "libp2p.tcptransport"

type
  TcpTransport* = ref object of Transport
    server*: StreamServer
    sessions: array[Direction, seq[TcpSession]]
    flags: set[ServerFlags]

  TcpTransportTracker* = ref object of TrackerBase
    opened*: uint64
    closed*: uint64

proc setupTcpTransportTracker(): TcpTransportTracker {.gcsafe, raises: [Defect].}

proc getTcpTransportTracker(): TcpTransportTracker {.gcsafe.} =
  result = cast[TcpTransportTracker](getTracker(TcpTransportTrackerName))
  if isNil(result):
    result = setupTcpTransportTracker()

proc dumpTracking(): string {.gcsafe.} =
  var tracker = getTcpTransportTracker()
  result = "Opened tcp transports: " & $tracker.opened & "\n" &
           "Closed tcp transports: " & $tracker.closed

proc leakTransport(): bool {.gcsafe.} =
  var tracker = getTcpTransportTracker()
  result = (tracker.opened != tracker.closed)

proc setupTcpTransportTracker(): TcpTransportTracker =
  result = new TcpTransportTracker
  result.opened = 0
  result.closed = 0
  result.dump = dumpTracking
  result.isLeaked = leakTransport
  addTracker(TcpTransportTrackerName, result)

proc sessionHandler*(self: TcpTransport,
                     client: StreamTransport,
                     dir: Direction): Future[Session] {.async.} =
  var observedAddr: MultiAddress = MultiAddress()
  try:
    observedAddr = MultiAddress.init(client.remoteAddress).tryGet()
  except CatchableError as exc:
    trace "Connection setup failed", exc = exc.msg
    if not(isNil(client) and client.closed):
      await client.closeWait()
      raise exc

  trace "Handling tcp connection", address = $observedAddr,
                                   dir = $dir,
                                   sessions = self.sessions[Direction.In].len +
                                   self.sessions[Direction.Out].len

  let session = TcpSession.new(client, dir, observedAddr)

  proc onClose() {.async.} =
    try:
      let futs = @[client.join(), session.join()]
      await futs[0] or futs[1]
      for f in futs:
        if not f.finished: await f.cancelAndWait() # cancel outstanding join()

      trace "Cleaning up client", addrs = $client.remoteAddress,
                                  session

      self.sessions[dir].keepItIf( it != session )
      await allFuturesThrowing(
        session.close(), client.closeWait())

      trace "Cleaned up client", addrs = $client.remoteAddress,
                                 session

    except CatchableError as exc:
      let useExc {.used.} = exc
      debug "Error cleaning up client", errMsg = exc.msg, session

  self.sessions[dir].add(session)
  asyncSpawn onClose()

  return session

proc init*(
  T: typedesc[TcpTransport],
  flags: set[ServerFlags] = {},
  upgrade: Upgrade): T {.deprecated: "use .new".} =

  T.new(flags, upgrade)

proc new*(
  T: typedesc[TcpTransport],
  flags: set[ServerFlags] = {},
  upgrade: Upgrade): T =

  let transport = T(
    flags: flags,
    upgrader: upgrade
  )

  inc getTcpTransportTracker().opened
  return transport

method start*(
  self: TcpTransport,
  ma: MultiAddress) {.async.} =
  ## listen on the transport
  ##

  if self.running:
    trace "TCP transport already running"
    return

  await procCall Transport(self).start(ma)
  trace "Starting TCP transport"

  self.server = createStreamServer(
    ma = self.ma,
    flags = self.flags,
    udata = self)

  # always get the resolved address in case we're bound to 0.0.0.0:0
  self.ma = MultiAddress.init(self.server.sock.getLocalAddress()).tryGet()

  trace "Listening on", address = self.ma

method stop*(self: TcpTransport) {.async, gcsafe.} =
  ## stop the transport
  ##

  try:
    trace "Stopping TCP transport"
    await procCall Transport(self).stop() # call base

    checkFutures(
      await allFinished(
        self.sessions[Direction.In].mapIt(it.close()) &
        self.sessions[Direction.Out].mapIt(it.close())))

    # server can be nil
    if not isNil(self.server):
      await self.server.closeWait()

    self.server = nil
    trace "Transport stopped"
    inc getTcpTransportTracker().closed
  except CatchableError as exc:
    trace "Error shutting down tcp transport", exc = exc.msg

<<<<<<< HEAD
method upgradeIncoming*(
  self: TcpTransport,
  conn: Connection): Future[void] {.gcsafe.} =
  ## base upgrade method that the transport uses to perform
  ## transport specific upgrades
  ##

  self.upgrader.upgradeIncoming(conn)

method upgradeOutgoing*(
  self: TcpTransport,
  conn: Connection): Future[Connection] {.gcsafe.} =
  ## base upgrade method that the transport uses to perform
  ## transport specific upgrades
  ##

  self.upgrader.upgradeOutgoing(conn)

method accept*(self: TcpTransport): Future[Session] {.async.} =
=======
method accept*(self: TcpTransport): Future[Connection] {.async, gcsafe.} =
  ## accept a new TCP connection
  ##

>>>>>>> 26e47d7d
  if not self.running:
    raise newTransportClosedError()

  try:
    let transp = await self.server.accept()
    return await self.sessionHandler(transp, Direction.In)
  except TransportOsError as exc:
    # TODO: it doesn't sound like all OS errors
    # can  be ignored, we should re-raise those
    # that can't.
    debug "OS Error", exc = exc.msg
    if defined(windows) and exc.code == OSErrorCode(64): # ERROR_NETNAME_DELETED
      raise newTransportClosedError(exc)
  except TransportTooManyError as exc:
    debug "Too many files opened", exc = exc.msg
  except TransportUseClosedError as exc:
    debug "Server was closed", exc = exc.msg
    raise newTransportClosedError(exc)
  except CatchableError as exc:
    warn "Unexpected error creating connection", exc = exc.msg
    raise exc

method dial*(self: TcpTransport,
             address: MultiAddress): Future[Session] {.async.} =
  trace "Dialing remote peer", address = $address

  let transp = await connect(address)
  return await self.sessionHandler(transp, Direction.Out)

method handles*(t: TcpTransport, address: MultiAddress): bool {.gcsafe.} =
  if procCall Transport(t).handles(address):
    if address.protocols.isOk:
      return address.protocols
        .get()
        .filterIt(
          it == multiCodec("tcp")
        ).len > 0<|MERGE_RESOLUTION|>--- conflicted
+++ resolved
@@ -176,32 +176,7 @@
   except CatchableError as exc:
     trace "Error shutting down tcp transport", exc = exc.msg
 
-<<<<<<< HEAD
-method upgradeIncoming*(
-  self: TcpTransport,
-  conn: Connection): Future[void] {.gcsafe.} =
-  ## base upgrade method that the transport uses to perform
-  ## transport specific upgrades
-  ##
-
-  self.upgrader.upgradeIncoming(conn)
-
-method upgradeOutgoing*(
-  self: TcpTransport,
-  conn: Connection): Future[Connection] {.gcsafe.} =
-  ## base upgrade method that the transport uses to perform
-  ## transport specific upgrades
-  ##
-
-  self.upgrader.upgradeOutgoing(conn)
-
 method accept*(self: TcpTransport): Future[Session] {.async.} =
-=======
-method accept*(self: TcpTransport): Future[Connection] {.async, gcsafe.} =
-  ## accept a new TCP connection
-  ##
-
->>>>>>> 26e47d7d
   if not self.running:
     raise newTransportClosedError()
 
