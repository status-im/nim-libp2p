--- conflicted
+++ resolved
@@ -160,15 +160,9 @@
           await conn.write(Na)
       else:
         for h in m.handlers:
-<<<<<<< HEAD
           if (not isNil(h.match) and h.match(ms)) or h.protos.contains(ms):
-            trace "found handler", protocol = ms
+            trace "found handler", conn, protocol = ms
             await conn.writeLp(ms & "\n")
-=======
-          if (not isNil(h.match) and h.match(ms)) or ms == h.proto:
-            trace "found handler", conn, protocol = ms
-            await conn.writeLp((h.proto & "\n"))
->>>>>>> 96d4c44f
             await h.protocol.handler(conn, ms)
             return
         debug "no handlers", conn, protocol = ms
