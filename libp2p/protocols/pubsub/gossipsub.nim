--- conflicted
+++ resolved
@@ -7,7 +7,7 @@
 ## This file may not be copied, modified, or distributed except according to
 ## those terms.
 
-import tables, sets, options, sequtils, random, algorithm
+import tables, sets, options, sequtils, random
 import chronos, chronicles, metrics
 import pubsub,
        floodsub,
@@ -25,48 +25,29 @@
 logScope:
   topics = "gossipsub"
 
-const
-  GossipSubCodec* = "/meshsub/1.0.0"
-  GossipSubCodec_11* = "/meshsub/1.1.0"
+const GossipSubCodec* = "/meshsub/1.0.0"
 
 # overlay parameters
-const
-  GossipSubD* = 6
-  GossipSubDlo* = 4
-  GossipSubDhi* = 12
+const GossipSubD* = 6
+const GossipSubDlo* = 4
+const GossipSubDhi* = 12
 
 # gossip parameters
-const
-  GossipSubHistoryLength* = 5
-  GossipSubHistoryGossip* = 3
-  GossipBackoffPeriod* = 1.minutes
+const GossipSubHistoryLength* = 5
+const GossipSubHistoryGossip* = 3
 
 # heartbeat interval
-const
-  GossipSubHeartbeatInitialDelay* = 100.millis
-  GossipSubHeartbeatInterval* = 1.seconds
+const GossipSubHeartbeatInitialDelay* = 100.millis
+const GossipSubHeartbeatInterval* = 1.seconds
 
 # fanout ttl
-const 
-  GossipSubFanoutTTL* = 1.minutes
+const GossipSubFanoutTTL* = 1.minutes
 
 type
-  GossipSubParams* = object
-    pruneBackoff*: Duration
-    floodPublish*: bool
-    gossipFactor*: float
-    dScore*: int
-    dOut*: int
-
-    publishThreshold*: float
-
   GossipSub* = ref object of FloodSub
-    parameters*: GossipSubParams
     mesh*: Table[string, HashSet[string]]      # meshes - topic to peer
     fanout*: Table[string, HashSet[string]]    # fanout - topic to peer
     gossipsub*: Table[string, HashSet[string]] # topic to peer map of all gossipsub peers
-    explicit*: Table[string, HashSet[string]] # # topic to peer map of all explicit peers
-    explicitPeers*: HashSet[string] # explicit (always connected/forward) peers
     lastFanoutPubSub*: Table[string, Moment]   # last publish time for fanout topics
     gossip*: Table[string, seq[ControlIHave]]  # pending gossip
     control*: Table[string, ControlMessage]    # pending control messages
@@ -79,16 +60,6 @@
 declareGauge(libp2p_gossipsub_peers_per_topic_fanout, "gossipsub peers per topic in fanout", labels = ["topic"])
 declareGauge(libp2p_gossipsub_peers_per_topic_gossipsub, "gossipsub peers per topic in gossipsub", labels = ["topic"])
 
-proc init*(_: type[GossipSubParams]): GossipSubParams =
-  GossipSubParams(
-      pruneBackoff: 1.minutes,
-      floodPublish: true,
-      gossipFactor: 0.25,
-      dScore: 4,
-      dOut: 2,
-      publishThreshold: 1.0,
-    )
-
 method init*(g: GossipSub) =
   proc handler(conn: Connection, proto: string) {.async.} =
     ## main protocol handler that gets triggered on every
@@ -96,14 +67,10 @@
     ## e.g. ``/floodsub/1.0.0``, etc...
     ##
 
-    if conn.peerInfo.maintain:
-      g.explicitPeers.incl(conn.peerInfo.id)
-
     await g.handleConn(conn, proto)
 
   g.handler = handler
-  g.codecs &= GossipSubCodec
-  g.codecs &= GossipSubCodec_11
+  g.codec = GossipSubCodec
 
 proc replenishFanout(g: GossipSub, topic: string) =
   ## get fanout peers for a topic
@@ -154,33 +121,13 @@
     # prune peers if we've gone over
     if g.mesh.getOrDefault(topic).len > GossipSubDhi:
       trace "about to prune mesh", mesh = g.mesh.getOrDefault(topic).len
-      
-      # ATTN possible perf bottleneck here... score is a "red" function
-      # and we call a lot of Table[] etc etc
-
-      # gather peers
-      var peers = toSeq(g.mesh[topic])
-      # sort peers by score
-      peers.sort(proc (x, y: string): int =
-        let
-          peerx = g.peers[x].score()
-          peery = g.peers[y].score()
-        if peerx < peery: -1
-        elif peerx == peery: 0
-        else: 1)
-      
       while g.mesh.getOrDefault(topic).len > GossipSubD:
         trace "pruning peers", peers = g.mesh[topic].len
-
-        # pop a low score peer
-        let
-          id = peers.pop()
+        let id = toSeq(g.mesh[topic])[rand(0..<g.mesh[topic].len)]
         g.mesh[topic].excl(id)
 
-        # send a prune message to the peer
-        let
-          p = g.peers[id]
-        # TODO send a set of other peers where the pruned peer can connect to reform its mesh
+        let p = g.peers[id]
+        # send a graft message to the peer
         await p.sendPrune(@[topic])
 
     libp2p_gossipsub_peers_per_topic_gossipsub
@@ -317,14 +264,10 @@
     trace "adding subscription for topic", peer = peerId, name = topic
     # subscribe remote peer to the topic
     g.gossipsub[topic].incl(peerId)
-    if peerId in g.explicit:
-      g.explicit[topic].incl(peerId)
   else:
     trace "removing subscription for topic", peer = peerId, name = topic
     # unsubscribe remote peer from the topic
     g.gossipsub[topic].excl(peerId)
-    if peerId in g.explicit:
-      g.explicit[topic].excl(peerId)
 
   libp2p_gossipsub_peers_per_topic_gossipsub
     .set(g.gossipsub[topic].len.int64, labelValues = [topic])
@@ -342,14 +285,6 @@
   for graft in grafts:
     trace "processing graft message", peer = peer.id,
                                       topicID = graft.topicID
-
-    # It is an error to GRAFT on a explicit peer
-    if peer.peerInfo.maintain:
-      trace "attempt to graft an explicit peer",  peer=peer.id, 
-                                                  topicID=graft.topicID
-      # and such an attempt should be logged and rejected with a PRUNE
-      respControl.prune.add(ControlPrune(topicID: graft.topicID))
-      continue
 
     if graft.topicID in g.topics:
       if g.mesh.len < GossipSubD:
@@ -439,9 +374,6 @@
           if t in g.mesh:
             toSendPeers.incl(g.mesh[t])            # get all mesh peers for topic
 
-          if t in g.explicit:
-            toSendPeers.incl(g.explicit[t])        # always forward to explicit peers
-
           if t in g.topics:                        # if we're subscribed to the topic
             for h in g.topics[t].handler:
               trace "calling handler for message", topicId = t,
@@ -507,47 +439,12 @@
 
 method publish*(g: GossipSub,
                 topic: string,
-<<<<<<< HEAD
-                data: seq[byte]) {.async.} =
-  await procCall PubSub(g).publish(topic, data)
-  debug "about to publish message on topic", name = topic,
-=======
                 data: seq[byte]): Future[int] {.async.} =
   # base returns always 0
   discard await procCall PubSub(g).publish(topic, data)
   trace "about to publish message on topic", name = topic,
->>>>>>> 0d0309a6
                                              data = data.shortLog
-  # directly copy explicit peers
-  # as we will always publish to those
-  var peers = g.explicitPeers
-
-<<<<<<< HEAD
-  if data.len > 0 and topic.len > 0:
-    if g.parameters.floodPublish:
-      for id, peer in g.peers:
-        if  peer.topics.find(topic) != -1 and 
-            peer.score() >= g.parameters.publishThreshold:
-          debug "publish: including flood/high score peer", peer = id
-          peers.incl(id)
-      
-    if topic in g.topics: # if we're subscribed to the topic attempt to build a mesh
-      await g.rebalanceMesh(topic)
-      peers.incl(g.mesh.getOrDefault(topic))
-    else: # send to fanout peers
-      await g.replenishFanout(topic)
-      if topic in g.fanout:
-        peers.incl(g.fanout.getOrDefault(topic))
-        # set the fanout expiry time
-        g.lastFanoutPubSub[topic] = Moment.fromNow(GossipSubFanoutTTL)
-
-    let msg = newMessage(g.peerInfo, data, topic, g.sign)
-    debug "created new message", msg
-
-    debug "publishing on topic", name = topic, peers = peers
-    if msg.msgId notin g.mcache:
-      g.mcache.put(msg)
-=======
+
   var peers: HashSet[string]
 
   if topic.len > 0: # data could be 0/empty
@@ -570,23 +467,12 @@
     trace "publishing on topic", name = topic, peers = peers
     if msgId notin g.mcache:
       g.mcache.put(msgId, msg)
->>>>>>> 0d0309a6
 
     var sent: seq[Future[void]]
     for p in peers:
       # avoid sending to self
       if p == g.peerInfo.id:
         continue
-<<<<<<< HEAD
-      let peer = g.peers.getOrDefault(p)
-      if not isNil(peer.peerInfo):
-        debug "publish: sending message to peer", peer = p
-        sent.add(peer.send(@[RPCMsg(messages: @[msg])]))
-      else:
-        debug "gossip peer's peerInfo was nil!", peer = p
-    
-    checkFutures(await allFinished(sent))
-=======
 
       let peer = g.peers.getOrDefault(p)
       if not isNil(peer) and not isNil(peer.peerInfo):
@@ -604,7 +490,6 @@
     
     sent = await allFinished(sent)
     checkFutures(sent)
->>>>>>> 0d0309a6
 
     libp2p_pubsub_messages_published.inc(labelValues = [topic])
 
