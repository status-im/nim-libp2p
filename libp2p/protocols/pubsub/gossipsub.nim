## Nim-LibP2P
## Copyright (c) 2019 Status Research & Development GmbH
## Licensed under either of
##  * Apache License, version 2.0, ([LICENSE-APACHE](LICENSE-APACHE))
##  * MIT license ([LICENSE-MIT](LICENSE-MIT))
## at your option.
## This file may not be copied, modified, or distributed except according to
## those terms.

import std/[tables, sets, options, sequtils, random, algorithm]
import chronos, chronicles, metrics
import ./pubsub,
       ./floodsub,
       ./pubsubpeer,
       ./peertable,
       ./mcache,
       ./timedcache,
       ./rpc/[messages, message],
       ../protocol,
       ../../stream/connection,
       ../../peerinfo,
       ../../peerid,
       ../../utility
import stew/results
export results

logScope:
  topics = "libp2p gossipsub"

const
  GossipSubCodec* = "/meshsub/1.1.0"
  GossipSubCodec_10* = "/meshsub/1.0.0"

# overlay parameters
const
  GossipSubD* = 6
  GossipSubDlo* = 4
  GossipSubDhi* = 12

# gossip parameters
const
  GossipSubHistoryLength* = 5
  GossipSubHistoryGossip* = 3

# heartbeat interval
  GossipSubHeartbeatInterval* = 1.seconds

# fanout ttl
const
  GossipSubFanoutTTL* = 1.minutes

# gossip parameters
const
  GossipBackoffPeriod* = 1.minutes

const
  BackoffSlackTime = 2 # seconds
  IWantPeerBudget = 25 # 25 messages per second ( reset every heartbeat )
  IHavePeerBudget = 10
  # the max amount of IHave to expose, not by spec, but go as example
  # rust sigp: https://github.com/sigp/rust-libp2p/blob/f53d02bc873fef2bf52cd31e3d5ce366a41d8a8c/protocols/gossipsub/src/config.rs#L572
  # go: https://github.com/libp2p/go-libp2p-pubsub/blob/08c17398fb11b2ab06ca141dddc8ec97272eb772/gossipsub.go#L155
  IHaveMaxLength = 5000

type
  TopicInfo* = object
    # gossip 1.1 related
    graftTime: Moment
    meshTime: Duration
    inMesh: bool
    meshMessageDeliveriesActive: bool
    firstMessageDeliveries: float64
    meshMessageDeliveries: float64
    meshFailurePenalty: float64
    invalidMessageDeliveries: float64

  TopicParams* = object
    topicWeight*: float64

    # p1
    timeInMeshWeight*: float64
    timeInMeshQuantum*: Duration
    timeInMeshCap*: float64

    # p2
    firstMessageDeliveriesWeight*: float64
    firstMessageDeliveriesDecay*: float64
    firstMessageDeliveriesCap*: float64

    # p3
    meshMessageDeliveriesWeight*: float64
    meshMessageDeliveriesDecay*: float64
    meshMessageDeliveriesThreshold*: float64
    meshMessageDeliveriesCap*: float64
    meshMessageDeliveriesActivation*: Duration
    meshMessageDeliveriesWindow*: Duration

    # p3b
    meshFailurePenaltyWeight*: float64
    meshFailurePenaltyDecay*: float64

    # p4
    invalidMessageDeliveriesWeight*: float64
    invalidMessageDeliveriesDecay*: float64

  PeerStats* = object
    topicInfos*: Table[string, TopicInfo]
    expire*: Moment # updated on disconnect, to retain scores until expire
    score*: float64 # a copy of the score to keep in case the peer is disconnected

  GossipSubParams* = object
    explicit: bool
    pruneBackoff*: Duration
    floodPublish*: bool
    gossipFactor*: float64
    d*: int
    dLow*: int
    dHigh*: int
    dScore*: int
    dOut*: int
    dLazy*: int

    heartbeatInterval*: Duration

    historyLength*: int
    historyGossip*: int

    fanoutTTL*: Duration
    seenTTL*: Duration

    gossipThreshold*: float64
    publishThreshold*: float64
    graylistThreshold*: float64
    acceptPXThreshold*: float64
    opportunisticGraftThreshold*: float64
    decayInterval*: Duration
    decayToZero*: float64
    retainScore*: Duration

    appSpecificWeight*: float64
    ipColocationFactorWeight*: float64
    ipColocationFactorThreshold*: float64
    behaviourPenaltyWeight*: float64
    behaviourPenaltyDecay*: float64

    directPeers*: seq[PeerId]

  GossipSub* = ref object of FloodSub
    mesh*: PeerTable                           # peers that we send messages to when we are subscribed to the topic
    fanout*: PeerTable                         # peers that we send messages to when we're not subscribed to the topic
    gossipsub*: PeerTable                      # peers that are subscribed to a topic
    explicit*: PeerTable                       # directpeers that we keep alive explicitly
    backingOff*: Table[PeerID, Moment]         # explicit (always connected/forward) peers
    lastFanoutPubSub*: Table[string, Moment]   # last publish time for fanout topics
    gossip*: Table[string, seq[ControlIHave]]  # pending gossip
    control*: Table[string, ControlMessage]    # pending control messages
    mcache*: MCache                            # messages cache
    heartbeatFut: Future[void]                 # cancellation future for heartbeat interval
    heartbeatRunning: bool

    peerStats: Table[PeerID, PeerStats]
    parameters*: GossipSubParams
    topicParams*: Table[string, TopicParams]
    directPeersLoop: Future[void]
    peersInIP: Table[MultiAddress, HashSet[PubSubPeer]]

    heartbeatEvents*: seq[AsyncEvent]

when defined(libp2p_expensive_metrics):
  declareGauge(libp2p_gossipsub_peers_per_topic_mesh,
    "gossipsub peers per topic in mesh",
    labels = ["topic"])

  declareGauge(libp2p_gossipsub_peers_per_topic_fanout,
    "gossipsub peers per topic in fanout",
    labels = ["topic"])

  declareGauge(libp2p_gossipsub_peers_per_topic_gossipsub,
    "gossipsub peers per topic in gossipsub",
    labels = ["topic"])

declareGauge(libp2p_gossipsub_peers_mesh_sum, "pubsub peers in mesh table summed")
declareGauge(libp2p_gossipsub_peers_gossipsub_sum, "pubsub peers in gossipsub table summed")

proc init*(_: type[GossipSubParams]): GossipSubParams =
  GossipSubParams(
      explicit: true,
      pruneBackoff: 1.minutes,
      floodPublish: true,
      gossipFactor: 0.25,
      d: GossipSubD,
      dLow: GossipSubDlo,
      dHigh: GossipSubDhi,
      dScore: GossipSubDlo,
      dOut: GossipSubDlo - 1, # DLow - 1
      dLazy: GossipSubD, # Like D
      heartbeatInterval: GossipSubHeartbeatInterval,
      historyLength: GossipSubHistoryLength,
      historyGossip: GossipSubHistoryGossip,
      fanoutTTL: GossipSubFanoutTTL,
      seenTTL: 2.minutes,
      gossipThreshold: -10,
      publishThreshold: -100,
      graylistThreshold: -10000,
      opportunisticGraftThreshold: 0,
      decayInterval: 1.seconds,
      decayToZero: 0.01,
      retainScore: 10.seconds,
      appSpecificWeight: 0.0,
      ipColocationFactorWeight: 0.0,
      ipColocationFactorThreshold: 1.0,
      behaviourPenaltyWeight: -1.0,
      behaviourPenaltyDecay: 0.999,
    )

proc validateParameters*(parameters: GossipSubParams): Result[void, cstring] =
  if  (parameters.dOut >= parameters.dLow) or
      (parameters.dOut > (parameters.d div 2)):
    err("gossipsub: dOut parameter error, Number of outbound connections to keep in the mesh. Must be less than D_lo and at most D/2")
  elif parameters.gossipThreshold >= 0:
    err("gossipsub: gossipThreshold parameter error, Must be < 0")
  elif parameters.publishThreshold >= parameters.gossipThreshold:
    err("gossipsub: publishThreshold parameter error, Must be < gossipThreshold")
  elif parameters.graylistThreshold >= parameters.publishThreshold:
    err("gossipsub: graylistThreshold parameter error, Must be < publishThreshold")
  elif parameters.acceptPXThreshold < 0:
    err("gossipsub: acceptPXThreshold parameter error, Must be >= 0")
  elif parameters.opportunisticGraftThreshold < 0:
    err("gossipsub: opportunisticGraftThreshold parameter error, Must be >= 0")
  elif parameters.decayToZero > 0.5 or parameters.decayToZero <= 0.0:
    err("gossipsub: decayToZero parameter error, Should be close to 0.0")
  elif parameters.appSpecificWeight < 0:
    err("gossipsub: appSpecificWeight parameter error, Must be positive")
  elif parameters.ipColocationFactorWeight > 0:
    err("gossipsub: ipColocationFactorWeight parameter error, Must be negative or 0")
  elif parameters.ipColocationFactorThreshold < 1.0:
    err("gossipsub: ipColocationFactorThreshold parameter error, Must be at least 1")
  elif parameters.behaviourPenaltyWeight >= 0:
    err("gossipsub: behaviourPenaltyWeight parameter error, Must be negative")
  elif parameters.behaviourPenaltyDecay < 0 or parameters.behaviourPenaltyDecay >= 1:
    err("gossipsub: behaviourPenaltyDecay parameter error, Must be between 0 and 1")
  else:
    ok()

proc init*(_: type[TopicParams]): TopicParams =
  TopicParams(
    topicWeight: 0.0, # disabled by default
    timeInMeshWeight: 0.01,
    timeInMeshQuantum: 1.seconds,
    timeInMeshCap: 10.0,
    firstMessageDeliveriesWeight: 1.0,
    firstMessageDeliveriesDecay: 0.5,
    firstMessageDeliveriesCap: 10.0,
    meshMessageDeliveriesWeight: -1.0,
    meshMessageDeliveriesDecay: 0.5,
    meshMessageDeliveriesCap: 10,
    meshMessageDeliveriesThreshold: 1,
    meshMessageDeliveriesWindow: 5.milliseconds,
    meshMessageDeliveriesActivation: 10.seconds,
    meshFailurePenaltyWeight: -1.0,
    meshFailurePenaltyDecay: 0.5,
    invalidMessageDeliveriesWeight: -1.0,
    invalidMessageDeliveriesDecay: 0.5
  )

proc validateParameters*(parameters: TopicParams): Result[void, cstring] =
  if parameters.timeInMeshWeight <= 0.0 or parameters.timeInMeshWeight > 1.0:
    err("gossipsub: timeInMeshWeight parameter error, Must be a small positive value")
  elif parameters.timeInMeshCap <= 0.0:
    err("gossipsub: timeInMeshCap parameter error, Should be a positive value")
  elif parameters.firstMessageDeliveriesWeight <= 0.0:
    err("gossipsub: firstMessageDeliveriesWeight parameter error, Should be a positive value")
  elif parameters.meshMessageDeliveriesWeight >= 0.0:
    err("gossipsub: meshMessageDeliveriesWeight parameter error, Should be a negative value")
  elif parameters.meshMessageDeliveriesThreshold <= 0.0:
    err("gossipsub: meshMessageDeliveriesThreshold parameter error, Should be a positive value")
  elif parameters.meshMessageDeliveriesCap < parameters.meshMessageDeliveriesThreshold:
    err("gossipsub: meshMessageDeliveriesCap parameter error, Should be >= meshMessageDeliveriesThreshold")
  elif parameters.meshFailurePenaltyWeight >= 0.0:
    err("gossipsub: meshFailurePenaltyWeight parameter error, Should be a negative value")
  elif parameters.invalidMessageDeliveriesWeight >= 0.0:
    err("gossipsub: invalidMessageDeliveriesWeight parameter error, Should be a negative value")
  else:
    ok()

func byScore(x,y: PubSubPeer): int = system.cmp(x.score, y.score)

method init*(g: GossipSub) =
  proc handler(conn: Connection, proto: string) {.async.} =
    ## main protocol handler that gets triggered on every
    ## connection for a protocol string
    ## e.g. ``/floodsub/1.0.0``, etc...
    ##
    try:
      await g.handleConn(conn, proto)
    except CancelledError:
      # This is top-level procedure which will work as separate task, so it
      # do not need to propogate CancelledError.
      trace "Unexpected cancellation in gossipsub handler", conn
    except CatchableError as exc:
      trace "GossipSub handler leaks an error", exc = exc.msg, conn

  g.handler = handler
  g.codecs &= GossipSubCodec
  g.codecs &= GossipSubCodec_10

proc initPeerStats(g: GossipSub, peer: PubSubPeer) =
  g.peerStats[peer.peerId] = PeerStats()
  peer.iWantBudget = IWantPeerBudget
  peer.iHaveBudget = IHavePeerBudget

method onNewPeer(g: GossipSub, peer: PubSubPeer) =
  if peer.peerId notin g.peerStats:
    g.initPeerStats(peer)
  else:
    # we knew this peer
    # restore previously stored score
    peer.score = g.peerStats[peer.peerId].score

proc grafted(g: GossipSub, p: PubSubPeer, topic: string) =
  g.peerStats.withValue(p.peerId, stats):
    var info = stats.topicInfos.getOrDefault(topic)
    info.graftTime = Moment.now()
    info.meshTime = 0.seconds
    info.inMesh = true
    info.meshMessageDeliveriesActive = false

    # mgetOrPut does not work, so we gotta do this without referencing
    stats.topicInfos[topic] = info
    assert(g.peerStats[p.peerId].topicInfos[topic].inMesh == true)

    trace "grafted", peer=p, topic
  do:
    g.initPeerStats(p)
    g.grafted(p, topic)

proc pruned(g: GossipSub, p: PubSubPeer, topic: string) =
  g.peerStats.withValue(p.peerId, stats):
<<<<<<< HEAD
=======
    when not defined(release):
      g.prunedPeers.incl(p)

>>>>>>> f970155d
    if topic in stats.topicInfos:
      var info = stats.topicInfos[topic]
      let topicParams = g.topicParams.mgetOrPut(topic, TopicParams.init())

      # penalize a peer that delivered no message
      let threshold = topicParams.meshMessageDeliveriesThreshold
      if info.inMesh and info.meshMessageDeliveriesActive and info.meshMessageDeliveries < threshold:
        let deficit = threshold - info.meshMessageDeliveries
        info.meshFailurePenalty += deficit * deficit

      info.inMesh = false

      # mgetOrPut does not work, so we gotta do this without referencing
      stats.topicInfos[topic] = info

      trace "pruned", peer=p, topic

proc peerExchangeList(g: GossipSub, topic: string): seq[PeerInfoMsg] =
  var peers = g.gossipsub.getOrDefault(topic, initHashSet[PubSubPeer]()).toSeq()
  peers.keepIf do (x: PubSubPeer) -> bool:
      x.score >= 0.0
  # by spec, larger then Dhi, but let's put some hard caps
  peers.setLen(min(peers.len, g.parameters.dHigh * 2))
  peers.map do (x: PubSubPeer) -> PeerInfoMsg:
    PeerInfoMsg(peerID: x.peerId.getBytes())

proc replenishFanout(g: GossipSub, topic: string) =
  ## get fanout peers for a topic
  logScope: topic
  trace "about to replenish fanout"

  if g.fanout.peers(topic) < g.parameters.dLow:
    trace "replenishing fanout", peers = g.fanout.peers(topic)
    if topic in g.gossipsub:
      for peer in g.gossipsub[topic]:
        if g.fanout.addPeer(topic, peer):
          if g.fanout.peers(topic) == g.parameters.d:
            break

  when defined(libp2p_expensive_metrics):
    libp2p_gossipsub_peers_per_topic_fanout
      .set(g.fanout.peers(topic).int64, labelValues = [topic])

  trace "fanout replenished with peers", peers = g.fanout.peers(topic)

method onPubSubPeerEvent*(p: GossipSub, peer: PubsubPeer, event: PubSubPeerEvent) {.gcsafe.} =
  case event.kind
  of PubSubPeerEventKind.Connected:
    discard
  of PubSubPeerEventKind.Disconnected:
    # If a send connection is lost, it's better to remove peer from the mesh -
    # if it gets reestablished, the peer will be readded to the mesh, and if it
    # doesn't, well.. then we hope the peer is going away!
    for topic, peers in p.mesh.mpairs():
      p.pruned(peer, topic)
      peers.excl(peer)
    for _, peers in p.fanout.mpairs():
      peers.excl(peer)

  procCall FloodSub(p).onPubSubPeerEvent(peer, event)

proc rebalanceMesh(g: GossipSub, topic: string) =
  logScope:
    topic
    mesh = g.mesh.peers(topic)
    gossipsub = g.gossipsub.peers(topic)

  trace "rebalancing mesh"

  # create a mesh topic that we're subscribing to

  var
    prunes, grafts: seq[PubSubPeer]

  let npeers = g.mesh.peers(topic)
  if npeers  < g.parameters.dLow:
    trace "replenishing mesh", peers = npeers
    # replenish the mesh if we're below Dlo
    var candidates = toSeq(
      g.gossipsub.getOrDefault(topic, initHashSet[PubSubPeer]()) -
      g.mesh.getOrDefault(topic, initHashSet[PubSubPeer]())
    ).filterIt(
      it.connected and
      # avoid negative score peers
      it.score >= 0.0 and
      # don't pick explicit peers
      it.peerId notin g.parameters.directPeers and
      # and avoid peers we are backing off
      it.peerId notin g.backingOff
    )

    # shuffle anyway, score might be not used
    shuffle(candidates)

    # sort peers by score, high score first since we graft
    candidates.sort(byScore, SortOrder.Descending)

    # Graft peers so we reach a count of D
    candidates.setLen(min(candidates.len, g.parameters.d - npeers))

    trace "grafting", grafting = candidates.len
    for peer in candidates:
      if g.mesh.addPeer(topic, peer):
        g.grafted(peer, topic)
        g.fanout.removePeer(topic, peer)
        grafts &= peer

  else:
    var meshPeers = toSeq(g.mesh.getOrDefault(topic, initHashSet[PubSubPeer]()))
    meshPeers.keepIf do (x: PubSubPeer) -> bool: x.outbound
    if meshPeers.len < g.parameters.dOut:
      trace "replenishing mesh outbound quota", peers = g.mesh.peers(topic)

      var candidates = toSeq(
        g.gossipsub.getOrDefault(topic, initHashSet[PubSubPeer]()) -
        g.mesh.getOrDefault(topic, initHashSet[PubSubPeer]())
      ).filterIt(
        it.connected and
        # get only outbound ones
        it.outbound and
        # avoid negative score peers
        it.score >= 0.0 and
        # don't pick explicit peers
        it.peerId notin g.parameters.directPeers and
        # and avoid peers we are backing off
        it.peerId notin g.backingOff
      )

      # shuffle anyway, score might be not used
      shuffle(candidates)

      # sort peers by score, high score first, we are grafting
      candidates.sort(byScore, SortOrder.Descending)

      # Graft peers so we reach a count of D
      candidates.setLen(min(candidates.len, g.parameters.dOut))

      trace "grafting outbound peers", topic, peers = candidates.len

      for peer in candidates:
        if g.mesh.addPeer(topic, peer):
          g.grafted(peer, topic)
          g.fanout.removePeer(topic, peer)
          grafts &= peer


  if g.mesh.peers(topic) > g.parameters.dHigh:
    # prune peers if we've gone over Dhi
    prunes = toSeq(g.mesh[topic])
    # avoid pruning peers we are currently grafting in this heartbeat
    prunes.keepIf do (x: PubSubPeer) -> bool: x notin grafts

    # shuffle anyway, score might be not used
    shuffle(prunes)

    # sort peers by score (inverted), pruning, so low score peers are on top
    prunes.sort(byScore, SortOrder.Ascending)

    # keep high score peers
    if prunes.len > g.parameters.dScore:
      prunes.setLen(prunes.len - g.parameters.dScore)

      # collect inbound/outbound info
      var outbound: seq[PubSubPeer]
      var inbound: seq[PubSubPeer]
      for peer in prunes:
        if peer.outbound:
          outbound &= peer
        else:
          inbound &= peer

      let
        meshOutbound = prunes.countIt(it.outbound)
        maxOutboundPrunes = meshOutbound - g.parameters.dOut

      # ensure that there are at least D_out peers first and rebalance to g.d after that
      outbound.setLen(min(outbound.len, max(0, maxOutboundPrunes)))

      # concat remaining outbound peers
      prunes = inbound & outbound

      let pruneLen = prunes.len - g.parameters.d
      if pruneLen > 0:
        # Ok we got some peers to prune,
        # for this heartbeat let's prune those
        shuffle(prunes)
        prunes.setLen(pruneLen)

      trace "pruning", prunes = prunes.len
      for peer in prunes:
        trace "pruning peer on rebalance", peer, score = peer.score
        g.pruned(peer, topic)
        g.mesh.removePeer(topic, peer)

  # opportunistic grafting, by spec mesh should not be empty...
  if g.mesh.peers(topic) > 1:
    var peers = toSeq(g.mesh[topic])
    # grafting so high score has priority
    peers.sort(byScore, SortOrder.Descending)
    let medianIdx = peers.len div 2
    let median = peers[medianIdx]
    if median.score < g.parameters.opportunisticGraftThreshold:
      trace "median score below opportunistic threshold", score = median.score
      var avail = toSeq(
        g.gossipsub.getOrDefault(topic, initHashSet[PubSubPeer]()) -
        g.mesh.getOrDefault(topic, initHashSet[PubSubPeer]())
      )

      avail.keepIf do (x: PubSubPeer) -> bool:
        # avoid negative score peers
        x.score >= median.score and
        # don't pick explicit peers
        x.peerId notin g.parameters.directPeers and
        # and avoid peers we are backing off
        x.peerId notin g.backingOff

      # by spec, grab only 2
      if avail.len > 2:
        avail.setLen(2)

      for peer in avail:
        if g.mesh.addPeer(topic, peer):
          g.grafted(peer, topic)
          grafts &= peer
          trace "opportunistic grafting", peer

  when defined(libp2p_expensive_metrics):
    libp2p_gossipsub_peers_per_topic_gossipsub
      .set(g.gossipsub.peers(topic).int64, labelValues = [topic])

    libp2p_gossipsub_peers_per_topic_fanout
      .set(g.fanout.peers(topic).int64, labelValues = [topic])

    libp2p_gossipsub_peers_per_topic_mesh
      .set(g.mesh.peers(topic).int64, labelValues = [topic])

  trace "mesh balanced"

  # Send changes to peers after table updates to avoid stale state
  if grafts.len > 0:
    let graft = RPCMsg(control: some(ControlMessage(graft: @[ControlGraft(topicID: topic)])))
    g.broadcast(grafts, graft)
  if prunes.len > 0:
    let prune = RPCMsg(control: some(ControlMessage(
      prune: @[ControlPrune(
        topicID: topic,
        peers: g.peerExchangeList(topic),
        backoff: g.parameters.pruneBackoff.seconds.uint64)])))
    g.broadcast(prunes, prune)

proc dropFanoutPeers(g: GossipSub) =
  # drop peers that we haven't published to in
  # GossipSubFanoutTTL seconds
  let now = Moment.now()
  for topic in toSeq(g.lastFanoutPubSub.keys):
    let val = g.lastFanoutPubSub[topic]
    if now > val:
      g.fanout.del(topic)
      g.lastFanoutPubSub.del(topic)
      trace "dropping fanout topic", topic

    when defined(libp2p_expensive_metrics):
      libp2p_gossipsub_peers_per_topic_fanout
        .set(g.fanout.peers(topic).int64, labelValues = [topic])

proc getGossipPeers(g: GossipSub): Table[PubSubPeer, ControlMessage] {.gcsafe.} =
  ## gossip iHave messages to peers
  ##

  trace "getting gossip peers (iHave)"
  let topics = toHashSet(toSeq(g.mesh.keys)) + toHashSet(toSeq(g.fanout.keys))
  for topic in topics:
    if topic notin g.gossipsub:
      trace "topic not in gossip array, skipping", topicID = topic
      continue

    let mids = g.mcache.window(topic)
    if not(mids.len > 0):
      continue

    var midsSeq = toSeq(mids)
    # not in spec
    # similar to rust: https://github.com/sigp/rust-libp2p/blob/f53d02bc873fef2bf52cd31e3d5ce366a41d8a8c/protocols/gossipsub/src/behaviour.rs#L2101
    # and go https://github.com/libp2p/go-libp2p-pubsub/blob/08c17398fb11b2ab06ca141dddc8ec97272eb772/gossipsub.go#L582
    if midsSeq.len > IHaveMaxLength:
      shuffle(midsSeq)
      midsSeq.setLen(IHaveMaxLength)
    let ihave = ControlIHave(topicID: topic, messageIDs: midsSeq)

    let mesh = g.mesh.getOrDefault(topic)
    let fanout = g.fanout.getOrDefault(topic)
    let gossipPeers = mesh + fanout
    var allPeers = toSeq(g.gossipsub.getOrDefault(topic))

    allPeers.keepIf do (x: PubSubPeer) -> bool:
      x.peerId notin g.parameters.directPeers and
      x notin gossipPeers and
      x.score >= g.parameters.gossipThreshold

    var target = g.parameters.dLazy
    let factor = (g.parameters.gossipFactor.float * allPeers.len.float).int
    if factor > target:
      target = min(factor, allPeers.len)

    if target < allPeers.len:
      shuffle(allPeers)
      allPeers.setLen(target)

    for peer in allPeers:
      if peer notin result:
        result[peer] = ControlMessage()
      result[peer].ihave.add(ihave)

func `/`(a, b: Duration): float64 =
  let
    fa = float64(a.nanoseconds)
    fb = float64(b.nanoseconds)
  fa / fb

proc colocationFactor(g: GossipSub, peer: PubSubPeer): float64 =
  if peer.connections.len == 0:
    trace "colocationFactor, no connections", peer
    0.0
  else:
    let
      address = peer.connections[0].observedAddr
      ipPeers = g.peersInIP.getOrDefault(address)
      len = ipPeers.len.float64
    if len > g.parameters.ipColocationFactorThreshold:
      trace "colocationFactor over threshold", peer, address, len
      let over = len - g.parameters.ipColocationFactorThreshold
      over * over
    else:
      # lazy update peersInIP
      if address notin g.peersInIP:
        g.peersInIP[address] = initHashSet[PubSubPeer]()
      g.peersInIP[address].incl(peer)
      0.0

proc updateScores(g: GossipSub) = # avoid async
  trace "updating scores", peers = g.peers.len

  let now = Moment.now()
  var evicting: seq[PeerID]

  for peerId, stats in g.peerStats.mpairs:
    let peer = g.peers.getOrDefault(peerId)
    if isNil(peer) or not(peer.connected):
      if now > stats.expire:
        evicting.add(peerId)
        trace "evicted peer from memory", peer
      continue

    trace "updating peer score", peer

    var
      n_topics = 0
      is_grafted = 0

    # Per topic
    for topic, topicParams in g.topicParams:
      var info = stats.topicInfos.getOrDefault(topic)
      inc n_topics

      # if weight is 0.0 avoid wasting time
      if topicParams.topicWeight != 0.0:
        # Scoring
        var topicScore = 0'f64

        if info.inMesh:
          inc is_grafted
          info.meshTime = now - info.graftTime
          if info.meshTime > topicParams.meshMessageDeliveriesActivation:
            info.meshMessageDeliveriesActive = true

          var p1 = info.meshTime / topicParams.timeInMeshQuantum
          if p1 > topicParams.timeInMeshCap:
            p1 = topicParams.timeInMeshCap
          trace "p1", peer, p1, topic, topicScore
          topicScore += p1 * topicParams.timeInMeshWeight
        else:
          info.meshMessageDeliveriesActive = false

        topicScore += info.firstMessageDeliveries * topicParams.firstMessageDeliveriesWeight
        trace "p2", peer, p2 = info.firstMessageDeliveries, topic, topicScore

        if info.meshMessageDeliveriesActive:
          if info.meshMessageDeliveries < topicParams.meshMessageDeliveriesThreshold:
            let deficit = topicParams.meshMessageDeliveriesThreshold - info.meshMessageDeliveries
            let p3 = deficit * deficit
            trace "p3", peer, p3, topic, topicScore
            topicScore += p3 * topicParams.meshMessageDeliveriesWeight

        topicScore += info.meshFailurePenalty * topicParams.meshFailurePenaltyWeight
        trace "p3b", peer, p3b = info.meshFailurePenalty, topic, topicScore

        topicScore += info.invalidMessageDeliveries * info.invalidMessageDeliveries * topicParams.invalidMessageDeliveriesWeight
        trace "p4", p4 = info.invalidMessageDeliveries * info.invalidMessageDeliveries, topic, topicScore

        trace "updated peer topic's scores", peer, topic, info, topicScore

        peer.score += topicScore * topicParams.topicWeight

      # Score decay
      info.firstMessageDeliveries *= topicParams.firstMessageDeliveriesDecay
      if info.firstMessageDeliveries < g.parameters.decayToZero:
        info.firstMessageDeliveries = 0

      info.meshMessageDeliveries *= topicParams.meshMessageDeliveriesDecay
      if info.meshMessageDeliveries < g.parameters.decayToZero:
        info.meshMessageDeliveries = 0

      info.meshFailurePenalty *= topicParams.meshFailurePenaltyDecay
      if info.meshFailurePenalty < g.parameters.decayToZero:
        info.meshFailurePenalty = 0

      info.invalidMessageDeliveries *= topicParams.invalidMessageDeliveriesDecay
      if info.invalidMessageDeliveries < g.parameters.decayToZero:
        info.invalidMessageDeliveries = 0

      # Wrap up
      # commit our changes, mgetOrPut does NOT work as wanted with value types (lent?)
      stats.topicInfos[topic] = info

    peer.score += peer.appScore * g.parameters.appSpecificWeight

    peer.score += peer.behaviourPenalty * peer.behaviourPenalty * g.parameters.behaviourPenaltyWeight

    peer.score += g.colocationFactor(peer) * g.parameters.ipColocationFactorWeight

    # decay behaviourPenalty
    peer.behaviourPenalty *= g.parameters.behaviourPenaltyDecay
    if peer.behaviourPenalty < g.parameters.decayToZero:
      peer.behaviourPenalty = 0

    # copy into stats the score to keep until expired
    stats.score = peer.score
    assert(g.peerStats[peer.peerId].score == peer.score) # nim sanity check
    trace "updated peer's score", peer, score = peer.score, n_topics, is_grafted

  for peer in evicting:
    g.peerStats.del(peer)

  trace "updated scores", peers = g.peers.len

proc heartbeat(g: GossipSub) {.async.} =
  while g.heartbeatRunning:
    try:
      trace "running heartbeat", instance = cast[int](g)

      # remove expired backoffs
      block:
        let now = Moment.now()
        var expired = toSeq(g.backingOff.pairs())
        expired.keepIf do (pair: tuple[peer: PeerID, expire: Moment]) -> bool:
          now >= pair.expire
        for (peer, _) in expired:
          g.backingOff.del(peer)

      # reset IWANT budget
      # reset IHAVE cap
      block:
        for peer in g.peers.values:
          peer.iWantBudget = IWantPeerBudget
          peer.iHaveBudget = IHavePeerBudget

      g.updateScores()

      var
        totalMeshPeers = 0
        totalGossipPeers = 0
      for t in toSeq(g.topics.keys):
        # prune every negative score peer
        # do this before relance
        # in order to avoid grafted -> pruned in the same cycle
        let meshPeers = g.mesh.getOrDefault(t)
        let gossipPeers = g.gossipsub.getOrDefault(t)
        # this will be changed by rebalance but does not matter
        totalMeshPeers += meshPeers.len
        totalGossipPeers += g.gossipsub.peers(t)
        var prunes: seq[PubSubPeer]
        for peer in meshPeers:
          if peer.score < 0.0:
            trace "pruning negative score peer", peer, score = peer.score
            g.pruned(peer, t)
            g.mesh.removePeer(t, peer)
            prunes &= peer
        if prunes.len > 0:
          let prune = RPCMsg(control: some(ControlMessage(
            prune: @[ControlPrune(
              topicID: t,
              peers: g.peerExchangeList(t),
              backoff: g.parameters.pruneBackoff.seconds.uint64)])))
          g.broadcast(prunes, prune)

        g.rebalanceMesh(t)

      libp2p_gossipsub_peers_mesh_sum.set(totalMeshPeers.int64)
      libp2p_gossipsub_peers_gossipsub_sum.set(totalGossipPeers.int64)

      g.dropFanoutPeers()

      # replenish known topics to the fanout
      for t in toSeq(g.fanout.keys):
        g.replenishFanout(t)

      let peers = g.getGossipPeers()
      for peer, control in peers:
        g.peers.withValue(peer.peerId, pubsubPeer):
          g.send(
            pubsubPeer[],
            RPCMsg(control: some(control)))

      g.mcache.shift() # shift the cache
    except CancelledError as exc:
      raise exc
    except CatchableError as exc:
      warn "exception ocurred in gossipsub heartbeat", exc = exc.msg,
                                                       trace = exc.getStackTrace()

    for trigger in g.heartbeatEvents:
      trace "firing heartbeat event", instance = cast[int](g)
      trigger.fire()

    await sleepAsync(g.parameters.heartbeatInterval)

method unsubscribePeer*(g: GossipSub, peer: PeerID) =
  ## handle peer disconnects
  ##

  trace "unsubscribing gossipsub peer", peer
  let pubSubPeer = g.peers.getOrDefault(peer)
  if pubSubPeer.isNil:
    trace "no peer to unsubscribe", peer
    return

  # remove from peer IPs collection too
  if pubSubPeer.connections.len > 0:
    g.peersInIP.withValue(pubSubPeer.connections[0].observedAddr, s):
      s[].excl(pubSubPeer)

  for t in toSeq(g.gossipsub.keys):
    g.gossipsub.removePeer(t, pubSubPeer)
    # also try to remove from explicit table here
    g.explicit.removePeer(t, pubSubPeer)

    when defined(libp2p_expensive_metrics):
      libp2p_gossipsub_peers_per_topic_gossipsub
        .set(g.gossipsub.peers(t).int64, labelValues = [t])

  for t in toSeq(g.mesh.keys):
    trace "pruning unsubscribing peer", pubSubPeer, score = pubSubPeer.score
    g.pruned(pubSubPeer, t)
    g.mesh.removePeer(t, pubSubPeer)

    when defined(libp2p_expensive_metrics):
      libp2p_gossipsub_peers_per_topic_mesh
        .set(g.mesh.peers(t).int64, labelValues = [t])

  for t in toSeq(g.fanout.keys):
    g.fanout.removePeer(t, pubSubPeer)

    when defined(libp2p_expensive_metrics):
      libp2p_gossipsub_peers_per_topic_fanout
        .set(g.fanout.peers(t).int64, labelValues = [t])

  g.peerStats.withValue(pubSubPeer.peerId, stats):
    stats[].expire = Moment.now() + g.parameters.retainScore
    for topic, info in stats[].topicInfos.mpairs:
      info.firstMessageDeliveries = 0

  procCall FloodSub(g).unsubscribePeer(peer)

method subscribeTopic*(g: GossipSub,
                       topic: string,
                       subscribe: bool,
                       peer: PubSubPeer) {.gcsafe.} =
  logScope:
    peer
    topic

  # this is a workaround for a race condition
  # that can happen if we disconnect the peer very early
  # in the future we might use this as a test case
  # and eventually remove this workaround
  if subscribe and peer.peerId notin g.peers:
    trace "ignoring unknown peer"
    return

  # Skip floodsub - we don't want it to add the peer to `g.floodsub`
  procCall PubSub(g).subscribeTopic(topic, subscribe, peer)

  if subscribe:
    trace "peer subscribed to topic"
    # subscribe remote peer to the topic
    discard g.gossipsub.addPeer(topic, peer)
    if peer.peerId in g.parameters.directPeers:
      discard g.explicit.addPeer(topic, peer)
  else:
    trace "peer unsubscribed from topic"
    # unsubscribe remote peer from the topic
    g.gossipsub.removePeer(topic, peer)
    g.mesh.removePeer(topic, peer)
    g.fanout.removePeer(topic, peer)
    if peer.peerId in g.parameters.directPeers:
      g.explicit.removePeer(topic, peer)

    when defined(libp2p_expensive_metrics):
      libp2p_gossipsub_peers_per_topic_mesh
        .set(g.mesh.peers(topic).int64, labelValues = [topic])
      libp2p_gossipsub_peers_per_topic_fanout
        .set(g.fanout.peers(topic).int64, labelValues = [topic])

  when defined(libp2p_expensive_metrics):
    libp2p_gossipsub_peers_per_topic_gossipsub
      .set(g.gossipsub.peers(topic).int64, labelValues = [topic])

  trace "gossip peers", peers = g.gossipsub.peers(topic), topic

proc punishPeer(g: GossipSub, peer: PubSubPeer, topics: seq[string]) =
  for t in topics:
    # ensure we init a new topic if unknown
    let _ = g.topicParams.mgetOrPut(t, TopicParams.init())
    # update stats
    g.peerStats.withValue(peer.peerId, stats):
      stats[].topicInfos.withValue(t, tstats):
        tstats[].invalidMessageDeliveries += 1
      do: # if we have no stats populate!
        stats[].topicInfos[t] = TopicInfo(invalidMessageDeliveries: 1)
    do: # if we have no stats populate!
      g.peerStats[peer.peerId] =
        block:
          var stats = PeerStats()
          stats.topicInfos[t] = TopicInfo(invalidMessageDeliveries: 1)
          stats


proc handleGraft(g: GossipSub,
                 peer: PubSubPeer,
                 grafts: seq[ControlGraft]): seq[ControlPrune] =
  for graft in grafts:
    let topic = graft.topicID
    logScope:
      peer
      topic

    trace "peer grafted topic"

    # It is an error to GRAFT on a explicit peer
    if peer.peerId in g.parameters.directPeers:
      # receiving a graft from a direct peer should yield a more prominent warning (protocol violation)
      warn "attempt to graft an explicit peer",  peer=peer.id,
                                                  topicID=graft.topicID
      # and such an attempt should be logged and rejected with a PRUNE
      result.add(ControlPrune(
        topicID: graft.topicID,
        peers: @[], # omitting heavy computation here as the remote did something illegal
        backoff: g.parameters.pruneBackoff.seconds.uint64))

      g.punishPeer(peer, @[topic])

      continue

    if peer.peerId in g.backingOff and g.backingOff[peer.peerId] > Moment.now():
      trace "attempt to graft a backingOff peer",  peer=peer.id,
                                                    topicID=graft.topicID,
                                                    expire=g.backingOff[peer.peerId]
      # and such an attempt should be logged and rejected with a PRUNE
      result.add(ControlPrune(
        topicID: graft.topicID,
        peers: @[], # omitting heavy computation here as the remote did something illegal
        backoff: g.parameters.pruneBackoff.seconds.uint64))

      g.punishPeer(peer, @[topic])

      continue

    if peer.peerId notin g.peerStats:
      g.initPeerStats(peer)

    # not in the spec exactly, but let's avoid way too low score peers
    # other clients do it too also was an audit recommendation
    if peer.score < g.parameters.publishThreshold:
      continue

    # If they send us a graft before they send us a subscribe, what should
    # we do? For now, we add them to mesh but don't add them to gossipsub.
    if topic in g.topics:
      if g.mesh.peers(topic) < g.parameters.dHigh or peer.outbound:
        # In the spec, there's no mention of DHi here, but implicitly, a
        # peer will be removed from the mesh on next rebalance, so we don't want
        # this peer to push someone else out
        if g.mesh.addPeer(topic, peer):
          g.grafted(peer, topic)
          g.fanout.removePeer(topic, peer)
        else:
          trace "peer already in mesh"
      else:
        trace "pruning grafting peer, mesh full", peer, score = peer.score, mesh = g.mesh.peers(topic)
        result.add(ControlPrune(
          topicID: topic,
          peers: g.peerExchangeList(topic),
          backoff: g.parameters.pruneBackoff.seconds.uint64))
    else:
      trace "peer grafting topic we're not interested in", topic
      # gossip 1.1, we do not send a control message prune anymore

    when defined(libp2p_expensive_metrics):
      libp2p_gossipsub_peers_per_topic_mesh
        .set(g.mesh.peers(topic).int64, labelValues = [topic])
      libp2p_gossipsub_peers_per_topic_fanout
        .set(g.fanout.peers(topic).int64, labelValues = [topic])

proc handlePrune(g: GossipSub, peer: PubSubPeer, prunes: seq[ControlPrune]) =
  for prune in prunes:
    trace "peer pruned topic", peer, topic = prune.topicID

    # add peer backoff
    if prune.backoff > 0:
      let backoff = Moment.fromNow((prune.backoff + BackoffSlackTime).int64.seconds)
      let current = g.backingOff.getOrDefault(peer.peerId)
      if backoff > current:
        g.backingOff[peer.peerId] = backoff

    trace "pruning rpc received peer", peer, score = peer.score
    g.pruned(peer, prune.topicID)
    g.mesh.removePeer(prune.topicID, peer)

    # TODO peer exchange, we miss ambient peer discovery in libp2p, so we are blocked by that
    # another option could be to implement signed peer records
    ## if peer.score > g.parameters.gossipThreshold and prunes.peers.len > 0:

    when defined(libp2p_expensive_metrics):
      libp2p_gossipsub_peers_per_topic_mesh
        .set(g.mesh.peers(prune.topicID).int64, labelValues = [prune.topicID])

proc handleIHave(g: GossipSub,
                 peer: PubSubPeer,
                 ihaves: seq[ControlIHave]): ControlIWant =
  if peer.score < g.parameters.gossipThreshold:
    trace "ihave: ignoring low score peer", peer, score = peer.score
  elif peer.iHaveBudget <= 0:
    trace "ihave: ignoring out of budget peer", peer, score = peer.score
  else:
    var deIhaves = ihaves.deduplicate()
    for ihave in deIhaves.mitems:
      trace "peer sent ihave",
        peer, topic = ihave.topicID, msgs = ihave.messageIDs
      if ihave.topicID in g.mesh:
        for m in ihave.messageIDs:
          if m notin g.seen:
            if peer.iHaveBudget > 0:
              result.messageIDs.add(m)
              dec peer.iHaveBudget
            else:
              return

    # shuffling result.messageIDs before sending it out to increase the likelihood
    # of getting an answer if the peer truncates the list due to internal size restrictions.
    shuffle(result.messageIDs)

proc handleIWant(g: GossipSub,
                 peer: PubSubPeer,
                 iwants: seq[ControlIWant]): seq[Message] =
  if peer.score < g.parameters.gossipThreshold:
    trace "iwant: ignoring low score peer", peer, score = peer.score
  elif peer.iWantBudget <= 0:
    trace "iwant: ignoring out of budget peer", peer, score = peer.score
  else:
    var deIwants = iwants.deduplicate()
    for iwant in deIwants:
      for mid in iwant.messageIDs:
        trace "peer sent iwant", peer, messageID = mid
        let msg = g.mcache.get(mid)
        if msg.isSome:
          # avoid spam
          if peer.iWantBudget > 0:
            result.add(msg.get())
            dec peer.iWantBudget
          else:
            return

method rpcHandler*(g: GossipSub,
                  peer: PubSubPeer,
                  rpcMsg: RPCMsg) {.async.} =
  await procCall PubSub(g).rpcHandler(peer, rpcMsg)

  for msg in rpcMsg.messages:                         # for every message
    let msgId = g.msgIdProvider(msg)

    if g.seen.put(msgId):
      trace "Dropping already-seen message", msgId = shortLog(msgId), peer

      # make sure to update score tho before continuing
      for t in msg.topicIDs:                     # for every topic in the message
        let topicParams = g.topicParams.mgetOrPut(t, TopicParams.init())
                                                # if in mesh add more delivery score
        g.peerStats.withValue(peer.peerId, pstats):
          pstats[].topicInfos.withValue(t, stats):
            if stats[].inMesh:
              # TODO: take into account meshMessageDeliveriesWindow
              # score only if messages are not too old.
              stats[].meshMessageDeliveries += 1
              if stats[].meshMessageDeliveries > topicParams.meshMessageDeliveriesCap:
                stats[].meshMessageDeliveries = topicParams.meshMessageDeliveriesCap
          do: # make sure we don't loose this information
            pstats[].topicInfos[t] = TopicInfo(meshMessageDeliveries: 1)
        do: # make sure we don't loose this information
          g.peerStats[peer.peerId] =
            block:
              var stats = PeerStats()
              stats.topicInfos[t] = TopicInfo(meshMessageDeliveries: 1)
              stats

      # onto the next message
      continue

    if (msg.signature.len > 0 or g.verifySignature) and not msg.verify():
      # always validate if signature is present or required
      debug "Dropping message due to failed signature verification",
        msgId = shortLog(msgId), peer
      g.punishPeer(peer, msg.topicIDs)
      continue

    if msg.seqno.len > 0 and msg.seqno.len != 8:
      # if we have seqno should be 8 bytes long
      debug "Dropping message due to invalid seqno length",
        msgId = shortLog(msgId), peer
      g.punishPeer(peer, msg.topicIDs)
      continue

    # g.anonymize needs no evaluation when receiving messages
    # as we have a "lax" policy and allow signed messages

    let validation = await g.validate(msg)
    case validation
    of ValidationResult.Reject:
      debug "Dropping message after validation, reason: reject",
        msgId = shortLog(msgId), peer
      g.punishPeer(peer, msg.topicIDs)
      continue
    of ValidationResult.Ignore:
      debug "Dropping message after validation, reason: ignore",
        msgId = shortLog(msgId), peer
      continue
    of ValidationResult.Accept:
      discard

    # store in cache only after validation
    g.mcache.put(msgId, msg)

    var toSendPeers = initHashSet[PubSubPeer]()
    for t in msg.topicIDs:                      # for every topic in the message
      let topicParams = g.topicParams.mgetOrPut(t, TopicParams.init())

      g.peerStats.withValue(peer.peerId, pstats):
        pstats[].topicInfos.withValue(t, stats):
                                                    # contribute to peer score first delivery
          stats[].firstMessageDeliveries += 1
          if stats[].firstMessageDeliveries > topicParams.firstMessageDeliveriesCap:
            stats[].firstMessageDeliveries = topicParams.firstMessageDeliveriesCap

                                                    # if in mesh add more delivery score
          if stats[].inMesh:
            stats[].meshMessageDeliveries += 1
            if stats[].meshMessageDeliveries > topicParams.meshMessageDeliveriesCap:
              stats[].meshMessageDeliveries = topicParams.meshMessageDeliveriesCap
        do: # make sure we don't loose this information
          pstats[].topicInfos[t] = TopicInfo(firstMessageDeliveries: 1, meshMessageDeliveries: 1)
      do: # make sure we don't loose this information
        g.peerStats[peer.peerId] =
          block:
            var stats = PeerStats()
            stats.topicInfos[t] = TopicInfo(firstMessageDeliveries: 1, meshMessageDeliveries: 1)
            stats

      g.floodsub.withValue(t, peers): toSendPeers.incl(peers[])
      g.mesh.withValue(t, peers): toSendPeers.incl(peers[])

      await handleData(g, t, msg.data)

    # In theory, if topics are the same in all messages, we could batch - we'd
    # also have to be careful to only include validated messages
    g.broadcast(toSeq(toSendPeers), RPCMsg(messages: @[msg]))
    trace "forwared message to peers", peers = toSendPeers.len,
      msgId = shortLog(msgId), peer
    libp2p_pubsub_messages_rebroadcasted.inc()

  if rpcMsg.control.isSome:
    let control = rpcMsg.control.get()
    g.handlePrune(peer, control.prune)

    var respControl: ControlMessage
    respControl.iwant.add(g.handleIHave(peer, control.ihave))
    respControl.prune.add(g.handleGraft(peer, control.graft))
    let messages = g.handleIWant(peer, control.iwant)

    if respControl.graft.len > 0 or respControl.prune.len > 0 or
      respControl.ihave.len > 0 or messages.len > 0:
      trace "sending control message", msg = shortLog(respControl), peer
      g.send(
        peer,
        RPCMsg(control: some(respControl), messages: messages))

method subscribe*(g: GossipSub,
                  topic: string,
                  handler: TopicHandler) =
  procCall PubSub(g).subscribe(topic, handler)

  # if we have a fanout on this topic break it
  if topic in g.fanout:
    g.fanout.del(topic)

  g.rebalanceMesh(topic)

method unsubscribeAll*(g: GossipSub, topic: string) =
  var
    msg = RPCMsg.withSubs(@[topic], subscribe = false)
    gpeers = g.gossipsub.getOrDefault(topic)

  if topic in g.mesh:
    let mpeers = g.mesh.getOrDefault(topic)

    # remove mesh peers from gpeers, we send 2 different messages
    gpeers = gpeers - mpeers
    # send to peers NOT in mesh first
    g.broadcast(toSeq(gpeers), msg)

<<<<<<< HEAD
=======
    g.mesh.del(topic)

>>>>>>> f970155d
    for peer in mpeers:
      trace "pruning unsubscribeAll call peer", peer, score = peer.score
      g.pruned(peer, topic)

<<<<<<< HEAD
    g.mesh.del(topic)

=======
>>>>>>> f970155d
    msg.control =
      some(ControlMessage(prune:
        @[ControlPrune(topicID: topic,
          peers: g.peerExchangeList(topic),
          backoff: g.parameters.pruneBackoff.seconds.uint64)]))

    # send to peers IN mesh now
    g.broadcast(toSeq(mpeers), msg)
  else:
    g.broadcast(toSeq(gpeers), msg)

  # finally let's remove from g.topics, do that by calling PubSub
  procCall PubSub(g).unsubscribeAll(topic)

method unsubscribe*(g: GossipSub,
                    topics: seq[TopicPair]) =
  procCall PubSub(g).unsubscribe(topics)

  for (topic, handler) in topics:
    # delete from mesh only if no handlers are left
    # (handlers are removed in pubsub unsubscribe above)
    if topic notin g.topics:
      g.unsubscribeAll(topic)

method publish*(g: GossipSub,
                topic: string,
                data: seq[byte]): Future[int] {.async.} =
  # base returns always 0
  discard await procCall PubSub(g).publish(topic, data)

  logScope: topic
  trace "Publishing message on topic", data = data.shortLog

  if topic.len <= 0: # data could be 0/empty
    debug "Empty topic, skipping publish"
    return 0

  var peers: HashSet[PubSubPeer]

  if g.parameters.floodPublish:
    # With flood publishing enabled, the mesh is used when propagating messages from other peers,
    # but a peer's own messages will always be published to all known peers in the topic.
    for peer in g.gossipsub.getOrDefault(topic):
      if peer.score >= g.parameters.publishThreshold:
        trace "publish: including flood/high score peer", peer
        peers.incl(peer)

  # add always direct peers
  peers.incl(g.explicit.getOrDefault(topic))

  if topic in g.topics: # if we're subscribed use the mesh
    peers.incl(g.mesh.getOrDefault(topic))
  else: # not subscribed, send to fanout peers
    # try optimistically
    peers.incl(g.fanout.getOrDefault(topic))
    if peers.len == 0:
      # ok we had nothing.. let's try replenish inline
      g.replenishFanout(topic)
      peers.incl(g.fanout.getOrDefault(topic))

    # even if we couldn't publish,
    # we still attempted to publish
    # on the topic, so it makes sense
    # to update the last topic publish
    # time
    g.lastFanoutPubSub[topic] = Moment.fromNow(g.parameters.fanoutTTL)

  if peers.len == 0:
    debug "No peers for topic, skipping publish"
    return 0

  inc g.msgSeqno
  let
    msg =
      if g.anonymize:
        Message.init(none(PeerInfo), data, topic, none(uint64), false)
      else:
        Message.init(some(g.peerInfo), data, topic, some(g.msgSeqno), g.sign)
    msgId = g.msgIdProvider(msg)

  logScope: msgId = shortLog(msgId)

  trace "Created new message", msg = shortLog(msg), peers = peers.len

  if g.seen.put(msgId):
    # custom msgid providers might cause this
    trace "Dropping already-seen message"
    return 0

  g.mcache.put(msgId, msg)

  g.broadcast(toSeq(peers), RPCMsg(messages: @[msg]))
  when defined(libp2p_expensive_metrics):
    if peers.len > 0:
      libp2p_pubsub_messages_published.inc(labelValues = [topic])
  else:
    if peers.len > 0:
      libp2p_pubsub_messages_published.inc()

  trace "Published message to peers"

  return peers.len

proc maintainDirectPeers(g: GossipSub) {.async.} =
  while g.heartbeatRunning:
    for id in g.parameters.directPeers:
      let peer = g.peers.getOrDefault(id)
      if peer == nil:
        # this creates a new peer and assigns the current switch to it
        # as a result the next time we try to Send we will as well try to open a connection
        # see pubsubpeer.nim send and such
        discard g.getOrCreatePeer(id, g.codecs)

    await sleepAsync(1.minutes)

method start*(g: GossipSub) {.async.} =
  trace "gossipsub start"

  if not g.heartbeatFut.isNil:
    warn "Starting gossipsub twice"
    return

  g.heartbeatRunning = true
  g.heartbeatFut = g.heartbeat()
  g.directPeersLoop = g.maintainDirectPeers()

method stop*(g: GossipSub) {.async.} =
  trace "gossipsub stop"
  if g.heartbeatFut.isNil:
    warn "Stopping gossipsub without starting it"
    return

  # stop heartbeat interval
  g.heartbeatRunning = false
  g.directPeersLoop.cancel()
  if not g.heartbeatFut.finished:
    trace "awaiting last heartbeat"
    await g.heartbeatFut
    trace "heartbeat stopped"
    g.heartbeatFut = nil

method initPubSub*(g: GossipSub) =
  procCall FloodSub(g).initPubSub()

  if not g.parameters.explicit:
    g.parameters = GossipSubParams.init()

  g.parameters.validateParameters().tryGet()

  randomize()

  # init the floodsub stuff here, we customize timedcache in gossip!
  g.floodsub = initTable[string, HashSet[PubSubPeer]]()
  g.seen = TimedCache[MessageID].init(g.parameters.seenTTL)

  # init gossip stuff
  g.mcache = MCache.init(g.parameters.historyGossip, g.parameters.historyLength)
  g.mesh = initTable[string, HashSet[PubSubPeer]]()     # meshes - topic to peer
  g.fanout = initTable[string, HashSet[PubSubPeer]]()   # fanout - topic to peer
  g.gossipsub = initTable[string, HashSet[PubSubPeer]]()# topic to peer map of all gossipsub peers
  g.lastFanoutPubSub = initTable[string, Moment]()  # last publish time for fanout topics
  g.gossip = initTable[string, seq[ControlIHave]]() # pending gossip
  g.control = initTable[string, ControlMessage]()   # pending control messages<|MERGE_RESOLUTION|>--- conflicted
+++ resolved
@@ -336,12 +336,6 @@
 
 proc pruned(g: GossipSub, p: PubSubPeer, topic: string) =
   g.peerStats.withValue(p.peerId, stats):
-<<<<<<< HEAD
-=======
-    when not defined(release):
-      g.prunedPeers.incl(p)
-
->>>>>>> f970155d
     if topic in stats.topicInfos:
       var info = stats.topicInfos[topic]
       let topicParams = g.topicParams.mgetOrPut(topic, TopicParams.init())
@@ -1270,20 +1264,12 @@
     # send to peers NOT in mesh first
     g.broadcast(toSeq(gpeers), msg)
 
-<<<<<<< HEAD
-=======
-    g.mesh.del(topic)
-
->>>>>>> f970155d
     for peer in mpeers:
       trace "pruning unsubscribeAll call peer", peer, score = peer.score
       g.pruned(peer, topic)
 
-<<<<<<< HEAD
     g.mesh.del(topic)
 
-=======
->>>>>>> f970155d
     msg.control =
       some(ControlMessage(prune:
         @[ControlPrune(topicID: topic,
