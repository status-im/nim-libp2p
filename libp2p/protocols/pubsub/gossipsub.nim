--- conflicted
+++ resolved
@@ -817,17 +817,6 @@
                     topics: seq[TopicPair]) {.async.} =
   await procCall PubSub(g).unsubscribe(topics)
 
-<<<<<<< HEAD
-  for pair in topics:
-    let topic = pair.topic
-    if topic in g.mesh:
-      let peers = g.mesh.getOrDefault(topic)
-      g.mesh.del(topic)
-
-      for peer in peers:
-        g.pruned(peer, topic)
-        await peer.sendPrune(@[topic])
-=======
   for (topic, handler) in topics:
     # delete from mesh only if no handlers are left
     if g.topics[topic].handler.len <= 0:
@@ -837,6 +826,7 @@
 
         var pending = newSeq[Future[void]]()
         for peer in peers:
+          g.pruned(peer, topic)
           pending.add(peer.sendPrune(@[topic]))
         checkFutures(await allFinished(pending))
 
@@ -849,9 +839,9 @@
 
     var pending = newSeq[Future[void]]()
     for peer in peers:
+      g.pruned(peer, topic)
       pending.add(peer.sendPrune(@[topic]))
     checkFutures(await allFinished(pending))
->>>>>>> 3b088f89
 
 method publish*(g: GossipSub,
                 topic: string,
