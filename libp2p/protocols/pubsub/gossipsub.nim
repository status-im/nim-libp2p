--- conflicted
+++ resolved
@@ -166,10 +166,6 @@
 
     heartbeatEvents*: seq[AsyncEvent]
 
-<<<<<<< HEAD
-    when not defined(release):
-      prunedPeers: HashSet[PubSubPeer]
-
   MeshMetrics = object
     # scratch buffers for metrics
     otherPeersPerTopicMesh: int64
@@ -204,23 +200,6 @@
 declareGauge(libp2p_gossipsub_no_peers_topics, "number of topics without peers available")
 
 declareCounter(libp2p_gossipsub_above_dhigh_condition, "number of above dhigh pruning branches ran", labels = ["topic"])
-=======
-when defined(libp2p_expensive_metrics):
-  declareGauge(libp2p_gossipsub_peers_per_topic_mesh,
-    "gossipsub peers per topic in mesh",
-    labels = ["topic"])
-
-  declareGauge(libp2p_gossipsub_peers_per_topic_fanout,
-    "gossipsub peers per topic in fanout",
-    labels = ["topic"])
-
-  declareGauge(libp2p_gossipsub_peers_per_topic_gossipsub,
-    "gossipsub peers per topic in gossipsub",
-    labels = ["topic"])
-
-declareGauge(libp2p_gossipsub_peers_mesh_sum, "pubsub peers in mesh table summed")
-declareGauge(libp2p_gossipsub_peers_gossipsub_sum, "pubsub peers in gossipsub table summed")
->>>>>>> 4858e0ab
 
 proc init*(_: type[GossipSubParams]): GossipSubParams =
   GossipSubParams(
@@ -982,15 +961,7 @@
   for t in toSeq(g.fanout.keys):
     g.fanout.removePeer(t, pubSubPeer)
 
-<<<<<<< HEAD
-  g.peerStats.withValue(pubSubPeer, stats):
-=======
-    when defined(libp2p_expensive_metrics):
-      libp2p_gossipsub_peers_per_topic_fanout
-        .set(g.fanout.peers(t).int64, labelValues = [t])
-
-  g.peerStats.withValue(pubSubPeer.peerId, stats):
->>>>>>> 4858e0ab
+  g.peerStats.withValue(peer, stats):
     stats[].expire = Moment.now() + g.parameters.retainScore
     for topic, info in stats[].topicInfos.mpairs:
       info.firstMessageDeliveries = 0
@@ -1287,7 +1258,6 @@
 
     # In theory, if topics are the same in all messages, we could batch - we'd
     # also have to be careful to only include validated messages
-<<<<<<< HEAD
     let sendingTo = toSeq(toSendPeers)
     g.broadcast(sendingTo, RPCMsg(messages: @[msg]))
     trace "forwared message to peers", peers = sendingTo.len, msgId, peer
@@ -1296,12 +1266,6 @@
         libp2p_pubsub_messages_rebroadcasted.inc(sendingTo.len.int64, labelValues = [topic])
       else:
         libp2p_pubsub_messages_rebroadcasted.inc(sendingTo.len.int64, labelValues = ["generic"])
-=======
-    g.broadcast(toSeq(toSendPeers), RPCMsg(messages: @[msg]))
-    trace "forwared message to peers", peers = toSendPeers.len,
-      msgId = shortLog(msgId), peer
-    libp2p_pubsub_messages_rebroadcasted.inc()
->>>>>>> 4858e0ab
 
   if rpcMsg.control.isSome:
     let control = rpcMsg.control.get()
@@ -1314,7 +1278,6 @@
 
     if respControl.graft.len > 0 or respControl.prune.len > 0 or
       respControl.ihave.len > 0 or messages.len > 0:
-<<<<<<< HEAD
       # iwant and prunes from here, also messages
 
       for smsg in messages:
@@ -1329,8 +1292,6 @@
           libp2p_pubsub_broadcast_prune.inc(labelValues = [prune.topicID])
         else:
           libp2p_pubsub_broadcast_prune.inc(labelValues = ["generic"])
-=======
->>>>>>> 4858e0ab
       trace "sending control message", msg = shortLog(respControl), peer
       g.send(
         peer,
