--- conflicted
+++ resolved
@@ -871,7 +871,6 @@
 
       let peers = g.getGossipPeers()
       for peer, control in peers:
-<<<<<<< HEAD
         # only ihave from here
         for ihave in control.ihave:
           if KnownLibP2PTopicsSeq.contains(ihave.topicID):
@@ -879,12 +878,6 @@
           else:
             libp2p_pubsub_broadcast_ihave.inc(labelValues = ["generic"])
         g.send(peer, RPCMsg(control: some(control)))
-=======
-        g.peers.withValue(peer.peerId, pubsubPeer):
-          g.send(
-            pubsubPeer[],
-            RPCMsg(control: some(control)))
->>>>>>> 9e5ba64c
 
       g.mcache.shift() # shift the cache
     except CancelledError as exc:
