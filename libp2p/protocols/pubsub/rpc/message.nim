## Nim-LibP2P
## Copyright (c) 2019 Status Research & Development GmbH
## Licensed under either of
##  * Apache License, version 2.0, ([LICENSE-APACHE](LICENSE-APACHE))
##  * MIT license ([LICENSE-MIT](LICENSE-MIT))
## at your option.
## This file may not be copied, modified, or distributed except according to
## those terms.

{.push raises: [Defect].}

import options
import chronicles, stew/byteutils
import metrics
import chronicles
import nimcrypto/sysrand
import messages, protobuf,
       ../../../peerid,
       ../../../peerinfo,
       ../../../crypto/crypto,
       ../../../protobuf/minprotobuf

logScope:
  topics = "pubsubmessage"

const PubSubPrefix = toBytes("libp2p-pubsub:")

declareCounter(libp2p_pubsub_sig_verify_success, "pubsub successfully validated messages")
declareCounter(libp2p_pubsub_sig_verify_failure, "pubsub failed validated messages")

<<<<<<< HEAD
proc msgIdProvider(m: Message): string =
  ## default msg id provider
  crypto.toHex(m.seqno) & PeerID.init(m.fromPeer).tryGet().pretty()

template msgId*(m: Message): string =
  ## calls the ``msgIdProvider`` from
  ## the instantiation scope
  ##
  mixin msgIdProvider
  m.msgIdProvider()

proc fromPeerId*(m: Message): PeerId =
  PeerID.init(m.fromPeer).tryGet()

proc sign*(msg: Message, p: PeerInfo): Message {.gcsafe.} =
=======
func defaultMsgIdProvider*(m: Message): string =
  byteutils.toHex(m.seqno) & m.fromPeer.pretty

proc sign*(msg: Message, p: PeerInfo): seq[byte] {.gcsafe, raises: [ResultError[CryptoError], Defect].} =
>>>>>>> c788a6a3
  var buff = initProtoBuffer()
  encodeMessage(msg, buff)
  p.privateKey.sign(PubSubPrefix & buff.buffer).tryGet().getBytes()

proc verify*(m: Message, p: PeerInfo): bool =
  if m.signature.len > 0 and m.key.len > 0:
    var msg = m
    msg.signature = @[]
    msg.key = @[]

    var buff = initProtoBuffer()
    encodeMessage(msg, buff)

    var remote: Signature
    var key: PublicKey
    if remote.init(m.signature) and key.init(m.key):
      trace "verifying signature", remoteSignature = remote
      result = remote.verify(PubSubPrefix & buff.buffer, key)

  if result:
    libp2p_pubsub_sig_verify_success.inc()
  else:
    libp2p_pubsub_sig_verify_failure.inc()

proc init*(
    T: type Message,
    p: PeerInfo,
    data: seq[byte],
    topic: string,
    sign: bool = true): Message {.gcsafe, raises: [CatchableError, Defect].} =
  var seqno: seq[byte] = newSeq[byte](8)
  if randomBytes(addr seqno[0], 8) <= 0:
    raise (ref CatchableError)(msg: "Cannot get randomness for message")

  result = Message(
    fromPeer: p.peerId,
    data: data,
    seqno: seqno,
    topicIDs: @[topic])

  if sign and p.publicKey.isSome:
    result.signature = sign(result, p)
    result.key =  p.publicKey.get().getBytes().tryGet()<|MERGE_RESOLUTION|>--- conflicted
+++ resolved
@@ -28,28 +28,10 @@
 declareCounter(libp2p_pubsub_sig_verify_success, "pubsub successfully validated messages")
 declareCounter(libp2p_pubsub_sig_verify_failure, "pubsub failed validated messages")
 
-<<<<<<< HEAD
-proc msgIdProvider(m: Message): string =
-  ## default msg id provider
-  crypto.toHex(m.seqno) & PeerID.init(m.fromPeer).tryGet().pretty()
-
-template msgId*(m: Message): string =
-  ## calls the ``msgIdProvider`` from
-  ## the instantiation scope
-  ##
-  mixin msgIdProvider
-  m.msgIdProvider()
-
-proc fromPeerId*(m: Message): PeerId =
-  PeerID.init(m.fromPeer).tryGet()
-
-proc sign*(msg: Message, p: PeerInfo): Message {.gcsafe.} =
-=======
 func defaultMsgIdProvider*(m: Message): string =
   byteutils.toHex(m.seqno) & m.fromPeer.pretty
 
 proc sign*(msg: Message, p: PeerInfo): seq[byte] {.gcsafe, raises: [ResultError[CryptoError], Defect].} =
->>>>>>> c788a6a3
   var buff = initProtoBuffer()
   encodeMessage(msg, buff)
   p.privateKey.sign(PubSubPrefix & buff.buffer).tryGet().getBytes()
