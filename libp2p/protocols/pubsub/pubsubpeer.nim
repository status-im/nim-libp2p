--- conflicted
+++ resolved
@@ -45,10 +45,7 @@
     sendConn: Connection
     peerInfo*: PeerInfo
     handler*: RPCHandler
-<<<<<<< HEAD
     topics*: HashSet[string]
-=======
->>>>>>> b8b0a2b4
     sentRpcCache: TimedCache[string] # cache for already sent messages
     recvdRpcCache: TimedCache[string] # cache for already received messages
     onConnect*: AsyncEvent
@@ -56,11 +53,10 @@
 
   RPCHandler* = proc(peer: PubSubPeer, msg: seq[RPCMsg]): Future[void] {.gcsafe.}
 
-<<<<<<< HEAD
 func score*(p: PubSubPeer): float64 = 
   # TODO
   0.0
-=======
+
 func hash*(p: PubSubPeer): Hash = 
   # int is either 32/64, so intptr basically, pubsubpeer is a ref
   cast[pointer](p).hash
@@ -89,7 +85,6 @@
         false
       else:
         a.peerInfo.id == b.peerInfo.id
->>>>>>> b8b0a2b4
 
 proc id*(p: PubSubPeer): string = p.peerInfo.id
 
@@ -219,12 +214,6 @@
   except CatchableError as exc:
     trace "Could not send graft", msg = exc.msg
 
-<<<<<<< HEAD
-proc sendPrune*(p: PubSubPeer, topics: seq[string], peers: seq[PeerInfoMsg] = @[], backoff: uint64 = 0) {.async.} =
-  for topic in topics:
-    trace "sending prune msg to peer", peer = p.id, topicID = topic
-    await p.send(@[RPCMsg(control: some(ControlMessage(prune: @[ControlPrune(topicID: topic, peers: peers, backoff: backoff)])))])
-=======
 proc sendPrune*(p: PubSubPeer, topics: seq[string]) {.async.} =
   try:
     for topic in topics:
@@ -234,7 +223,6 @@
     raise exc
   except CatchableError as exc:
     trace "Could not send prune", msg = exc.msg
->>>>>>> b8b0a2b4
 
 proc `$`*(p: PubSubPeer): string =
   p.id
