--- conflicted
+++ resolved
@@ -36,18 +36,13 @@
   PubSubPeer* = ref object of RootObj
     getConn*: GetConn                   # callback to establish a new send connection
     codec*: string                      # the protocol that this peer joined from
-<<<<<<< HEAD
-    sendConn*: Connection
-=======
     sendConn: Connection                # cached send connection
     connections*: seq[Connection]       # connections to this peer
->>>>>>> 82c179db
     peerId*: PeerID
     handler*: RPCHandler
     observers*: ref seq[PubSubObserver] # ref as in smart_ptr
     dialLock: AsyncLock
 
-<<<<<<< HEAD
     score*: float64
     iWantBudget*: int
     iHaveBudget*: int
@@ -55,10 +50,7 @@
     appScore*: float64 # application specific score
     behaviourPenalty*: float64 # the eventual penalty score
 
-  RPCHandler* = proc(peer: PubSubPeer, msg: seq[RPCMsg]): Future[void] {.gcsafe.}
-=======
   RPCHandler* = proc(peer: PubSubPeer, msg: RPCMsg): Future[void] {.gcsafe.}
->>>>>>> 82c179db
 
 chronicles.formatIt(PubSubPeer): $it.peerId
 
