## Nim-LibP2P
## Copyright (c) 2019 Status Research & Development GmbH
## Licensed under either of
##  * Apache License, version 2.0, ([LICENSE-APACHE](LICENSE-APACHE))
##  * MIT license ([LICENSE-MIT](LICENSE-MIT))
## at your option.
## This file may not be copied, modified, or distributed except according to
## those terms.

import options, hashes, strutils, tables, hashes
import chronos, chronicles, nimcrypto/sha2
import rpc/[messages, message, protobuf],
       timedcache,
       ../../peer,
       ../../peerinfo,
       ../../connection,
       ../../stream/lpstream,
       ../../crypto/crypto,
       ../../protobuf/minprotobuf,
       ../../utility
import metrics

logScope:
  topic = "PubSubPeer"

type
  PubSubObserver* = ref object
    onRecv*: proc(peer: PubSubPeer; msgs: var RPCMsg) {.gcsafe, raises: [Defect].}
    onSend*: proc(peer: PubSubPeer; msgs: var RPCMsg) {.gcsafe, raises: [Defect].}

  PubSubPeer* = ref object of RootObj
    proto: string # the protocol that this peer joined from
    sendConn: Connection
    peerInfo*: PeerInfo
    handler*: RPCHandler
    topics*: seq[string]
    sentRpcCache: TimedCache[string] # cache for already sent messages
    recvdRpcCache: TimedCache[string] # cache for already received messages
    refs*: int # refcount of the connections this peer is handling
    onConnect: AsyncEvent
    observers*: ref seq[PubSubObserver] # ref as in smart_ptr

  RPCHandler* = proc(peer: PubSubPeer, msg: seq[RPCMsg]): Future[void] {.gcsafe.}

declareGauge(libp2p_pubsub_encoded_messages, "number of messages encoded")
declareGauge(libp2p_pubsub_decoded_messages, "number of messages decoded")

proc id*(p: PubSubPeer): string = p.peerInfo.id

proc isConnected*(p: PubSubPeer): bool =
  (not isNil(p.sendConn))

proc `conn=`*(p: PubSubPeer, conn: Connection) =
  trace "attaching send connection for peer", peer = p.id
  p.sendConn = conn
  p.onConnect.fire()

proc recvObservers(p: PubSubPeer, msg: var RPCMsg) =
  # trigger hooks
  if not(isNil(p.observers)) and p.observers[].len > 0:
    for obs in p.observers[]:
      obs.onRecv(p, msg)

proc sendObservers(p: PubSubPeer, msg: var RPCMsg) =
  # trigger hooks
  if not(isNil(p.observers)) and p.observers[].len > 0:
    for obs in p.observers[]:
      obs.onSend(p, msg)

proc handle*(p: PubSubPeer, conn: Connection) {.async.} =
  trace "handling pubsub rpc", peer = p.id, closed = conn.closed
  try:
<<<<<<< HEAD
    while not conn.closed:
      trace "waiting for data", peer = p.id, closed = conn.closed
      let data = await conn.readLp(64 * 1024)
      let digest = $(sha256.digest(data))
      trace "read data from peer", peer = p.id, data = data.shortLog
      if digest in p.recvdRpcCache:
        trace "message already received, skipping", peer = p.id
        continue

      var msg = decodeRpcMsg(data)
      trace "decoded msg from peer", peer = p.id, msg = msg.shortLog
      
      # trigger hooks
      for obs in p.observers[]:
        obs.onRecv(p, msg)
      
      # metrics
      libp2p_pubsub_decoded_messages.inc()

      await p.handler(p, @[msg])
      p.recvdRpcCache.put(digest)
=======
    try:
      while not conn.closed:
        trace "waiting for data", peer = p.id, closed = conn.closed
        let data = await conn.readLp(64 * 1024)
        let digest = $(sha256.digest(data))
        trace "read data from peer", peer = p.id, data = data.shortLog
        if digest in p.recvdRpcCache:
          trace "message already received, skipping", peer = p.id
          continue

        var msg = decodeRpcMsg(data)
        trace "decoded msg from peer", peer = p.id, msg = msg.shortLog
        # trigger hooks
        p.recvObservers(msg)

        await p.handler(p, @[msg])
        p.recvdRpcCache.put(digest)
    finally:
      trace "exiting pubsub peer read loop", peer = p.id
      await conn.close()

>>>>>>> 5960d42c
  except CatchableError as exc:
    trace "Exception occurred in PubSubPeer.handle", exc = exc.msg

proc send*(p: PubSubPeer, msgs: seq[RPCMsg]) {.async.} =
<<<<<<< HEAD
  try:
    for m in msgs.items:
      trace "sending msgs to peer", toPeer = p.id, msgs = msgs
      let encoded = encodeRpcMsg(m)

      # trigger hooks
      if not(isNil(p.observers)) and p.observers[].len > 0:
        var mm = m
        for obs in p.observers[]:
          obs.onSend(p, mm)

      # metrics
      libp2p_pubsub_encoded_messages.inc()

      if encoded.buffer.len <= 0:
        trace "empty message, skipping", peer = p.id
        return

      let digest = $(sha256.digest(encoded.buffer))
      if digest in p.sentRpcCache:
        trace "message already sent to peer, skipping", peer = p.id
        continue

      proc sendToRemote() {.async.} =
        trace "about send message", peer = p.id,
                                    encoded = digest
=======
  for m in msgs.items:
    trace "sending msgs to peer", toPeer = p.id, msgs = $msgs

    # trigger send hooks
    var mm = m # hooks can modify the message
    p.sendObservers(mm)

    let encoded = encodeRpcMsg(mm)
    if encoded.buffer.len <= 0:
      trace "empty message, skipping", peer = p.id
      return

    let digest = $(sha256.digest(encoded.buffer))
    if digest in p.sentRpcCache:
      trace "message already sent to peer, skipping", peer = p.id
      continue

    proc sendToRemote() {.async.} =
      try:
        trace "about to send message", peer = p.id,
                                       encoded = digest
>>>>>>> 5960d42c
        await p.onConnect.wait()
        trace "sending encoded msgs to peer", peer = p.id,
                                              encoded = encoded.buffer.shortLog
        await p.sendConn.writeLp(encoded.buffer)
        p.sentRpcCache.put(digest)
      except CatchableError as exc:
        trace "unable to send to remote", exc = exc.msg
        p.sendConn = nil
        p.onConnect.clear()

    # if no connection has been set,
    # queue messages until a connection
    # becomes available
    asyncCheck sendToRemote()

proc sendMsg*(p: PubSubPeer,
              peerId: PeerID,
              topic: string,
              data: seq[byte],
              sign: bool): Future[void] {.gcsafe.} =
  p.send(@[RPCMsg(messages: @[newMessage(p.peerInfo, data, topic, sign)])])

proc sendGraft*(p: PubSubPeer, topics: seq[string]) {.async.} =
  for topic in topics:
    trace "sending graft msg to peer", peer = p.id, topicID = topic
    await p.send(@[RPCMsg(control: some(ControlMessage(graft: @[ControlGraft(topicID: topic)])))])

proc sendPrune*(p: PubSubPeer, topics: seq[string]) {.async.} =
  for topic in topics:
    trace "sending prune msg to peer", peer = p.id, topicID = topic
    await p.send(@[RPCMsg(control: some(ControlMessage(prune: @[ControlPrune(topicID: topic)])))])

proc newPubSubPeer*(peerInfo: PeerInfo,
                    proto: string): PubSubPeer =
  new result
  result.proto = proto
  result.peerInfo = peerInfo
  result.sentRpcCache = newTimedCache[string](2.minutes)
  result.recvdRpcCache = newTimedCache[string](2.minutes)
  result.onConnect = newAsyncEvent()<|MERGE_RESOLUTION|>--- conflicted
+++ resolved
@@ -70,29 +70,6 @@
 proc handle*(p: PubSubPeer, conn: Connection) {.async.} =
   trace "handling pubsub rpc", peer = p.id, closed = conn.closed
   try:
-<<<<<<< HEAD
-    while not conn.closed:
-      trace "waiting for data", peer = p.id, closed = conn.closed
-      let data = await conn.readLp(64 * 1024)
-      let digest = $(sha256.digest(data))
-      trace "read data from peer", peer = p.id, data = data.shortLog
-      if digest in p.recvdRpcCache:
-        trace "message already received, skipping", peer = p.id
-        continue
-
-      var msg = decodeRpcMsg(data)
-      trace "decoded msg from peer", peer = p.id, msg = msg.shortLog
-      
-      # trigger hooks
-      for obs in p.observers[]:
-        obs.onRecv(p, msg)
-      
-      # metrics
-      libp2p_pubsub_decoded_messages.inc()
-
-      await p.handler(p, @[msg])
-      p.recvdRpcCache.put(digest)
-=======
     try:
       while not conn.closed:
         trace "waiting for data", peer = p.id, closed = conn.closed
@@ -110,49 +87,26 @@
 
         await p.handler(p, @[msg])
         p.recvdRpcCache.put(digest)
+
+        # metrics
+        libp2p_pubsub_decoded_messages.inc()
     finally:
       trace "exiting pubsub peer read loop", peer = p.id
       await conn.close()
 
->>>>>>> 5960d42c
   except CatchableError as exc:
     trace "Exception occurred in PubSubPeer.handle", exc = exc.msg
 
 proc send*(p: PubSubPeer, msgs: seq[RPCMsg]) {.async.} =
-<<<<<<< HEAD
-  try:
-    for m in msgs.items:
-      trace "sending msgs to peer", toPeer = p.id, msgs = msgs
-      let encoded = encodeRpcMsg(m)
-
-      # trigger hooks
-      if not(isNil(p.observers)) and p.observers[].len > 0:
-        var mm = m
-        for obs in p.observers[]:
-          obs.onSend(p, mm)
-
-      # metrics
-      libp2p_pubsub_encoded_messages.inc()
-
-      if encoded.buffer.len <= 0:
-        trace "empty message, skipping", peer = p.id
-        return
-
-      let digest = $(sha256.digest(encoded.buffer))
-      if digest in p.sentRpcCache:
-        trace "message already sent to peer, skipping", peer = p.id
-        continue
-
-      proc sendToRemote() {.async.} =
-        trace "about send message", peer = p.id,
-                                    encoded = digest
-=======
   for m in msgs.items:
     trace "sending msgs to peer", toPeer = p.id, msgs = $msgs
 
     # trigger send hooks
     var mm = m # hooks can modify the message
     p.sendObservers(mm)
+    
+    # metrics
+    libp2p_pubsub_encoded_messages.inc()
 
     let encoded = encodeRpcMsg(mm)
     if encoded.buffer.len <= 0:
@@ -168,7 +122,6 @@
       try:
         trace "about to send message", peer = p.id,
                                        encoded = digest
->>>>>>> 5960d42c
         await p.onConnect.wait()
         trace "sending encoded msgs to peer", peer = p.id,
                                               encoded = encoded.buffer.shortLog
