## Nim-LibP2P
## Copyright (c) 2021 Status Research & Development GmbH
## Licensed under either of
##  * Apache License, version 2.0, ([LICENSE-APACHE](LICENSE-APACHE))
##  * MIT license ([LICENSE-MIT](LICENSE-MIT))
## at your option.
## This file may not be copied, modified, or distributed except according to
## those terms.

# {.push raises: [Defect].} TODO compile error on windows due to chronicles?

import std/[tables, sequtils, sets, algorithm]
import random # for shuffle
import chronos, chronicles, metrics
import "."/[types, scoring]
import ".."/[pubsubpeer, peertable, timedcache, mcache, floodsub, pubsub]
import "../rpc"/[messages]
import "../../.."/[peerid, multiaddress, utility, switch]

declareGauge(libp2p_gossipsub_cache_window_size, "the number of messages in the cache")
declareGauge(libp2p_gossipsub_peers_per_topic_mesh, "gossipsub peers per topic in mesh", labels = ["topic"])
declareGauge(libp2p_gossipsub_peers_per_topic_fanout, "gossipsub peers per topic in fanout", labels = ["topic"])
declareGauge(libp2p_gossipsub_peers_per_topic_gossipsub, "gossipsub peers per topic in gossipsub", labels = ["topic"])
declareGauge(libp2p_gossipsub_under_dout_topics, "number of topics below dout")
declareGauge(libp2p_gossipsub_no_peers_topics, "number of topics in mesh with no peers")
declareGauge(libp2p_gossipsub_low_peers_topics, "number of topics in mesh with at least one but below dlow peers")
declareGauge(libp2p_gossipsub_healthy_peers_topics, "number of topics in mesh with at least dlow peers (but below dhigh)")
declareCounter(libp2p_gossipsub_above_dhigh_condition, "number of above dhigh pruning branches ran", labels = ["topic"])

proc grafted*(g: GossipSub, p: PubSubPeer, topic: string) {.raises: [Defect].} =
  g.withPeerStats(p.peerId) do (stats: var PeerStats):
    var info = stats.topicInfos.getOrDefault(topic)
    info.graftTime = Moment.now()
    info.meshTime = 0.seconds
    info.inMesh = true
    info.meshMessageDeliveriesActive = false

    stats.topicInfos[topic] = info

    trace "grafted", peer=p, topic

proc pruned*(g: GossipSub, p: PubSubPeer, topic: string) {.raises: [Defect].} =
  let backoff = Moment.fromNow(g.parameters.pruneBackoff)
  g.backingOff
    .mgetOrPut(topic, initTable[PeerID, Moment]())[p.peerId] = backoff

  g.peerStats.withValue(p.peerId, stats):
    stats.topicInfos.withValue(topic, info):
      g.topicParams.withValue(topic, topicParams):
        # penalize a peer that delivered no message
        let threshold = topicParams[].meshMessageDeliveriesThreshold
        if info[].inMesh and
            info[].meshMessageDeliveriesActive and
            info[].meshMessageDeliveries < threshold:
          let deficit = threshold - info.meshMessageDeliveries
          info[].meshFailurePenalty += deficit * deficit

      info.inMesh = false

      trace "pruned", peer=p, topic

proc handleBackingOff*(t: var BackoffTable, topic: string) {.raises: [Defect].} =
  let now = Moment.now()
  var expired = toSeq(t.getOrDefault(topic).pairs())
  expired.keepIf do (pair: tuple[peer: PeerID, expire: Moment]) -> bool:
    now >= pair.expire
  for (peer, _) in expired:
    t.withValue(topic, v):
      v[].del(peer)

proc peerExchangeList*(g: GossipSub, topic: string): seq[PeerInfoMsg] {.raises: [Defect].} =
  var peers = g.gossipsub.getOrDefault(topic, initHashSet[PubSubPeer]()).toSeq()
  peers.keepIf do (x: PubSubPeer) -> bool:
      x.score >= 0.0
  # by spec, larger then Dhi, but let's put some hard caps
  peers.setLen(min(peers.len, g.parameters.dHigh * 2))
  peers.map do (x: PubSubPeer) -> PeerInfoMsg:
    PeerInfoMsg(peerID: x.peerId.getBytes())

proc handleGraft*(g: GossipSub,
                 peer: PubSubPeer,
                 grafts: seq[ControlGraft]): seq[ControlPrune] = # {.raises: [Defect].} TODO chronicles exception on windows
  var prunes: seq[ControlPrune]
  for graft in grafts:
    let topic = graft.topicID
    trace "peer grafted topic", peer, topic

    # It is an error to GRAFT on a explicit peer
    if peer.peerId in g.parameters.directPeers:
      # receiving a graft from a direct peer should yield a more prominent warning (protocol violation)
      warn "attempt to graft an explicit peer, peering agreements should be reciprocal",
        peer, topic
      # and such an attempt should be logged and rejected with a PRUNE
      prunes.add(ControlPrune(
        topicID: topic,
        peers: @[], # omitting heavy computation here as the remote did something illegal
        backoff: g.parameters.pruneBackoff.seconds.uint64))

      let backoff = Moment.fromNow(g.parameters.pruneBackoff)
      g.backingOff
        .mgetOrPut(topic, initTable[PeerID, Moment]())[peer.peerId] = backoff

      peer.behaviourPenalty += 0.1

      continue

    if  g.backingOff
          .getOrDefault(topic)
          .getOrDefault(peer.peerId) > Moment.now():
      debug "attempt to graft a backingOff peer", peer, topic
      # and such an attempt should be logged and rejected with a PRUNE
      prunes.add(ControlPrune(
        topicID: topic,
        peers: @[], # omitting heavy computation here as the remote did something illegal
        backoff: g.parameters.pruneBackoff.seconds.uint64))

      let backoff = Moment.fromNow(g.parameters.pruneBackoff)
      g.backingOff
        .mgetOrPut(topic, initTable[PeerID, Moment]())[peer.peerId] = backoff

      peer.behaviourPenalty += 0.1

      continue

    # not in the spec exactly, but let's avoid way too low score peers
    # other clients do it too also was an audit recommendation
    if peer.score < g.parameters.publishThreshold:
      continue

    # If they send us a graft before they send us a subscribe, what should
    # we do? For now, we add them to mesh but don't add them to gossipsub.
    if topic in g.topics:
      if g.mesh.peers(topic) < g.parameters.dHigh or peer.outbound:
        # In the spec, there's no mention of DHi here, but implicitly, a
        # peer will be removed from the mesh on next rebalance, so we don't want
        # this peer to push someone else out
        if g.mesh.addPeer(topic, peer):
          g.grafted(peer, topic)
          g.fanout.removePeer(topic, peer)
        else:
          trace "peer already in mesh", peer, topic
      else:
        trace "pruning grafting peer, mesh full",
          peer, topic, score = peer.score, mesh = g.mesh.peers(topic)
        prunes.add(ControlPrune(
          topicID: topic,
          peers: g.peerExchangeList(topic),
          backoff: g.parameters.pruneBackoff.seconds.uint64))
    else:
      trace "peer grafting topic we're not interested in", peer, topic
      # gossip 1.1, we do not send a control message prune anymore

  return prunes

proc handlePrune*(g: GossipSub, peer: PubSubPeer, prunes: seq[ControlPrune]) {.raises: [Defect].} =
  for prune in prunes:
    let topic = prune.topicID

    trace "peer pruned topic", peer, topic

    # add peer backoff
    if prune.backoff > 0:
      let
        # avoid overflows and follow params
        # worst case if the remote thinks we are wrong we get penalized
        # but we won't end up with ghost peers
        backoffSeconds = clamp(
          prune.backoff + BackoffSlackTime,
          0'u64,
          g.parameters.pruneBackoff.seconds.uint64 + BackoffSlackTime
        )
        backoff = Moment.fromNow(backoffSeconds.int64.seconds)
        current = g.backingOff.getOrDefault(topic).getOrDefault(peer.peerId)
      if backoff > current:
        g.backingOff
          .mgetOrPut(topic, initTable[PeerID, Moment]())[peer.peerId] = backoff

    trace "pruning rpc received peer", peer, score = peer.score
    g.pruned(peer, topic)
    g.mesh.removePeer(topic, peer)

    # TODO peer exchange, we miss ambient peer discovery in libp2p, so we are blocked by that
    # another option could be to implement signed peer records
    ## if peer.score > g.parameters.gossipThreshold and prunes.peers.len > 0:

proc handleIHave*(g: GossipSub,
                 peer: PubSubPeer,
                 ihaves: seq[ControlIHave]): ControlIWant {.raises: [Defect].} =
  var res: ControlIWant
  if peer.score < g.parameters.gossipThreshold:
    trace "ihave: ignoring low score peer", peer, score = peer.score
  elif peer.iHaveBudget <= 0:
    trace "ihave: ignoring out of budget peer", peer, score = peer.score
  else:
    # TODO review deduplicate algorithm
    # * https://github.com/nim-lang/Nim/blob/5f46474555ee93306cce55342e81130c1da79a42/lib/pure/collections/sequtils.nim#L184
    # * it's probably not efficient and might give preference to the first dupe
    let deIhaves = ihaves.deduplicate()
    for ihave in deIhaves:
      trace "peer sent ihave",
        peer, topic = ihave.topicID, msgs = ihave.messageIDs
      if ihave.topicID in g.mesh:
        # also avoid duplicates here!
        let deIhavesMsgs = ihave.messageIDs.deduplicate()
        for msgId in deIhavesMsgs:
          if not g.hasSeen(msgId):
            if peer.iHaveBudget > 0:
<<<<<<< HEAD
              res.messageIDs.add(m)
=======
              result.messageIDs.add(msgId)
>>>>>>> e285d8bb
              dec peer.iHaveBudget
              trace "requested message via ihave", messageID=msgId
            else:
              break
    # shuffling res.messageIDs before sending it out to increase the likelihood
    # of getting an answer if the peer truncates the list due to internal size restrictions.
    shuffle(res.messageIDs)
    return res

proc handleIWant*(g: GossipSub,
                 peer: PubSubPeer,
                 iwants: seq[ControlIWant]): seq[Message] {.raises: [Defect].} =
  var messages: seq[Message]
  if peer.score < g.parameters.gossipThreshold:
    trace "iwant: ignoring low score peer", peer, score = peer.score
  elif peer.iWantBudget <= 0:
    trace "iwant: ignoring out of budget peer", peer, score = peer.score
  else:
    let deIwants = iwants.deduplicate()
    for iwant in deIwants:
      let deIwantsMsgs = iwant.messageIDs.deduplicate()
      for mid in deIwantsMsgs:
        trace "peer sent iwant", peer, messageID = mid
        let msg = g.mcache.get(mid)
        if msg.isSome:
          # avoid spam
          if peer.iWantBudget > 0:
            messages.add(msg.get())
            dec peer.iWantBudget
          else:
            break
  return messages

proc commitMetrics(metrics: var MeshMetrics) {.raises: [Defect].} =
  libp2p_gossipsub_low_peers_topics.set(metrics.lowPeersTopics)
  libp2p_gossipsub_no_peers_topics.set(metrics.noPeersTopics)
  libp2p_gossipsub_under_dout_topics.set(metrics.underDoutTopics)
  libp2p_gossipsub_healthy_peers_topics.set(metrics.healthyPeersTopics)
  libp2p_gossipsub_peers_per_topic_gossipsub.set(metrics.otherPeersPerTopicGossipsub, labelValues = ["other"])
  libp2p_gossipsub_peers_per_topic_fanout.set(metrics.otherPeersPerTopicFanout, labelValues = ["other"])
  libp2p_gossipsub_peers_per_topic_mesh.set(metrics.otherPeersPerTopicMesh, labelValues = ["other"])

proc rebalanceMesh*(g: GossipSub, topic: string, metrics: ptr MeshMetrics = nil) {.raises: [Defect].} =
  logScope:
    topic
    mesh = g.mesh.peers(topic)
    gossipsub = g.gossipsub.peers(topic)

  trace "rebalancing mesh"

  # create a mesh topic that we're subscribing to

  var
    prunes, grafts: seq[PubSubPeer]
    npeers = g.mesh.peers(topic)

  if npeers  < g.parameters.dLow:
    trace "replenishing mesh", peers = npeers
    # replenish the mesh if we're below Dlo
    var candidates = toSeq(
      g.gossipsub.getOrDefault(topic, initHashSet[PubSubPeer]()) -
      g.mesh.getOrDefault(topic, initHashSet[PubSubPeer]())
    ).filterIt(
      it.connected and
      # avoid negative score peers
      it.score >= 0.0 and
      # don't pick explicit peers
      it.peerId notin g.parameters.directPeers and
      # and avoid peers we are backing off
      it.peerId notin g.backingOff.getOrDefault(topic)
    )

    # shuffle anyway, score might be not used
    shuffle(candidates)

    # sort peers by score, high score first since we graft
    candidates.sort(byScore, SortOrder.Descending)

    # Graft peers so we reach a count of D
    candidates.setLen(min(candidates.len, g.parameters.d - npeers))

    trace "grafting", grafting = candidates.len

    if candidates.len > 0:
      for peer in candidates:
        if g.mesh.addPeer(topic, peer):
          g.grafted(peer, topic)
          g.fanout.removePeer(topic, peer)
          grafts &= peer

  else:
      trace "replenishing mesh outbound quota", peers = g.mesh.peers(topic)

      var candidates = toSeq(
        g.gossipsub.getOrDefault(topic, initHashSet[PubSubPeer]()) -
        g.mesh.getOrDefault(topic, initHashSet[PubSubPeer]())
      ).filterIt(
        it.connected and
        # get only outbound ones
        it.outbound and
        # avoid negative score peers
        it.score >= 0.0 and
        # don't pick explicit peers
        it.peerId notin g.parameters.directPeers and
        # and avoid peers we are backing off
        it.peerId notin g.backingOff.getOrDefault(topic)
      )

      # shuffle anyway, score might be not used
      shuffle(candidates)

      # sort peers by score, high score first, we are grafting
      candidates.sort(byScore, SortOrder.Descending)

      # Graft peers so we reach a count of D
      candidates.setLen(min(candidates.len, g.parameters.dOut))

      trace "grafting outbound peers", topic, peers = candidates.len

      for peer in candidates:
        if g.mesh.addPeer(topic, peer):
          g.grafted(peer, topic)
          g.fanout.removePeer(topic, peer)
          grafts &= peer


  # get again npeers after possible grafts
  npeers = g.mesh.peers(topic)
  if npeers > g.parameters.dHigh:
    if not isNil(metrics):
      if g.knownTopics.contains(topic):
        libp2p_gossipsub_above_dhigh_condition.inc(labelValues = [topic])
      else:
        libp2p_gossipsub_above_dhigh_condition.inc(labelValues = ["other"])

    # prune peers if we've gone over Dhi
    prunes = toSeq(try: g.mesh[topic] except KeyError: raiseAssert "have peers")
    # avoid pruning peers we are currently grafting in this heartbeat
    prunes.keepIf do (x: PubSubPeer) -> bool: x notin grafts

    # shuffle anyway, score might be not used
    shuffle(prunes)

    # sort peers by score (inverted), pruning, so low score peers are on top
    prunes.sort(byScore, SortOrder.Ascending)

    # keep high score peers
    if prunes.len > g.parameters.dScore:
      prunes.setLen(prunes.len - g.parameters.dScore)

      # collect inbound/outbound info
      var outbound: seq[PubSubPeer]
      var inbound: seq[PubSubPeer]
      for peer in prunes:
        if peer.outbound:
          outbound &= peer
        else:
          inbound &= peer

      let
        meshOutbound = prunes.countIt(it.outbound)
        maxOutboundPrunes = meshOutbound - g.parameters.dOut

      # ensure that there are at least D_out peers first and rebalance to g.d after that
      outbound.setLen(min(outbound.len, max(0, maxOutboundPrunes)))

      # concat remaining outbound peers
      prunes = inbound & outbound

      let pruneLen = prunes.len - g.parameters.d
      if pruneLen > 0:
        # Ok we got some peers to prune,
        # for this heartbeat let's prune those
        shuffle(prunes)
        prunes.setLen(pruneLen)

      trace "pruning", prunes = prunes.len
      for peer in prunes:
        trace "pruning peer on rebalance", peer, score = peer.score
        g.pruned(peer, topic)
        g.mesh.removePeer(topic, peer)

  # opportunistic grafting, by spec mesh should not be empty...
  if g.mesh.peers(topic) > 1:
    var peers = toSeq(try: g.mesh[topic] except KeyError: raiseAssert "have peers")
    # grafting so high score has priority
    peers.sort(byScore, SortOrder.Descending)
    let medianIdx = peers.len div 2
    let median = peers[medianIdx]
    if median.score < g.parameters.opportunisticGraftThreshold:
      trace "median score below opportunistic threshold", score = median.score
      var avail = toSeq(
        g.gossipsub.getOrDefault(topic, initHashSet[PubSubPeer]()) -
        g.mesh.getOrDefault(topic, initHashSet[PubSubPeer]())
      )

      avail.keepIf do (x: PubSubPeer) -> bool:
        # avoid negative score peers
        x.score >= median.score and
        # don't pick explicit peers
        x.peerId notin g.parameters.directPeers and
        # and avoid peers we are backing off
        x.peerId notin g.backingOff.getOrDefault(topic)

      # by spec, grab only 2
      if avail.len > 2:
        avail.setLen(2)

      for peer in avail:
        if g.mesh.addPeer(topic, peer):
          g.grafted(peer, topic)
          grafts &= peer
          trace "opportunistic grafting", peer

  if not isNil(metrics):
    npeers = g.mesh.peers(topic)
    if npeers == 0:
      inc metrics[].noPeersTopics
    elif npeers < g.parameters.dLow:
      inc metrics[].lowPeersTopics
    else:
      inc metrics[].healthyPeersTopics

    var meshPeers = toSeq(g.mesh.getOrDefault(topic, initHashSet[PubSubPeer]()))
    meshPeers.keepIf do (x: PubSubPeer) -> bool: x.outbound
    if meshPeers.len < g.parameters.dOut:
      inc metrics[].underDoutTopics

    if g.knownTopics.contains(topic):
      libp2p_gossipsub_peers_per_topic_gossipsub
        .set(g.gossipsub.peers(topic).int64, labelValues = [topic])
      libp2p_gossipsub_peers_per_topic_fanout
        .set(g.fanout.peers(topic).int64, labelValues = [topic])
      libp2p_gossipsub_peers_per_topic_mesh
        .set(g.mesh.peers(topic).int64, labelValues = [topic])
    else:
      metrics[].otherPeersPerTopicGossipsub += g.gossipsub.peers(topic).int64
      metrics[].otherPeersPerTopicFanout += g.fanout.peers(topic).int64
      metrics[].otherPeersPerTopicMesh += g.mesh.peers(topic).int64

  trace "mesh balanced"

  # Send changes to peers after table updates to avoid stale state
  if grafts.len > 0:
    let graft = RPCMsg(control: some(ControlMessage(graft: @[ControlGraft(topicID: topic)])))
    g.broadcast(grafts, graft)
  if prunes.len > 0:
    let prune = RPCMsg(control: some(ControlMessage(
      prune: @[ControlPrune(
        topicID: topic,
        peers: g.peerExchangeList(topic),
        backoff: g.parameters.pruneBackoff.seconds.uint64)])))
    g.broadcast(prunes, prune)

proc dropFanoutPeers*(g: GossipSub) {.raises: [Defect].} =
  # drop peers that we haven't published to in
  # GossipSubFanoutTTL seconds
  let now = Moment.now()
  var drops: seq[string]
  for topic, val in g.lastFanoutPubSub:
    if now > val:
      g.fanout.del(topic)
      drops.add topic
      trace "dropping fanout topic", topic
  for topic in drops:
    g.lastFanoutPubSub.del topic

proc replenishFanout*(g: GossipSub, topic: string) {.raises: [Defect].} =
  ## get fanout peers for a topic
  logScope: topic
  trace "about to replenish fanout"

  if g.fanout.peers(topic) < g.parameters.dLow:
    trace "replenishing fanout", peers = g.fanout.peers(topic)
    for peer in g.gossipsub.getOrDefault(topic):
      if g.fanout.addPeer(topic, peer):
        if g.fanout.peers(topic) == g.parameters.d:
          break

  trace "fanout replenished with peers", peers = g.fanout.peers(topic)

proc getGossipPeers*(g: GossipSub): Table[PubSubPeer, ControlMessage] {.raises: [Defect].} =
  ## gossip iHave messages to peers
  ##

  var cacheWindowSize = 0
  var control: Table[PubSubPeer, ControlMessage]

  let topics = toHashSet(toSeq(g.mesh.keys)) + toHashSet(toSeq(g.fanout.keys))
  trace "getting gossip peers (iHave)", ntopics=topics.len
  for topic in topics:
    if topic notin g.gossipsub:
      trace "topic not in gossip array, skipping", topicID = topic
      continue

    let mids = g.mcache.window(topic)
    if not(mids.len > 0):
      trace "no messages to emit"
      continue

    var midsSeq = toSeq(mids)

    cacheWindowSize += midsSeq.len

    trace "got messages to emit", size=midsSeq.len

    # not in spec
    # similar to rust: https://github.com/sigp/rust-libp2p/blob/f53d02bc873fef2bf52cd31e3d5ce366a41d8a8c/protocols/gossipsub/src/behaviour.rs#L2101
    # and go https://github.com/libp2p/go-libp2p-pubsub/blob/08c17398fb11b2ab06ca141dddc8ec97272eb772/gossipsub.go#L582
    if midsSeq.len > IHaveMaxLength:
      shuffle(midsSeq)
      midsSeq.setLen(IHaveMaxLength)

    let
      ihave = ControlIHave(topicID: topic, messageIDs: midsSeq)
      mesh = g.mesh.getOrDefault(topic)
      fanout = g.fanout.getOrDefault(topic)
      gossipPeers = mesh + fanout
    var allPeers = toSeq(g.gossipsub.getOrDefault(topic))

    allPeers.keepIf do (x: PubSubPeer) -> bool:
      x.peerId notin g.parameters.directPeers and
      x notin gossipPeers and
      x.score >= g.parameters.gossipThreshold

    var target = g.parameters.dLazy
    let factor = (g.parameters.gossipFactor.float * allPeers.len.float).int
    if factor > target:
      target = min(factor, allPeers.len)

    if target < allPeers.len:
      shuffle(allPeers)
      allPeers.setLen(target)

    for peer in allPeers:
      control.mGetOrPut(peer, ControlMessage()).ihave.add(ihave)

  libp2p_gossipsub_cache_window_size.set(cacheWindowSize.int64)

  return control

proc onHeartbeat(g: GossipSub) {.raises: [Defect].} =
    # reset IWANT budget
    # reset IHAVE cap
    block:
      for peer in g.peers.values:
        peer.iWantBudget = IWantPeerBudget
        peer.iHaveBudget = IHavePeerBudget

    g.updateScores()

    var meshMetrics = MeshMetrics()

    for t in toSeq(g.topics.keys):
      # remove expired backoffs
      block:
        handleBackingOff(g.backingOff, t)

      # prune every negative score peer
      # do this before relance
      # in order to avoid grafted -> pruned in the same cycle
      let meshPeers = g.mesh.getOrDefault(t)
      var prunes: seq[PubSubPeer]
      for peer in meshPeers:
        if peer.score < 0.0:
          trace "pruning negative score peer", peer, score = peer.score
          g.pruned(peer, t)
          g.mesh.removePeer(t, peer)
          prunes &= peer
      if prunes.len > 0:
        let prune = RPCMsg(control: some(ControlMessage(
          prune: @[ControlPrune(
            topicID: t,
            peers: g.peerExchangeList(t),
            backoff: g.parameters.pruneBackoff.seconds.uint64)])))
        g.broadcast(prunes, prune)

      # pass by ptr in order to both signal we want to update metrics
      # and as well update the struct for each topic during this iteration
      g.rebalanceMesh(t, addr meshMetrics)

    commitMetrics(meshMetrics)

    g.dropFanoutPeers()

    # replenish known topics to the fanout
    for t in toSeq(g.fanout.keys):
      g.replenishFanout(t)

    let peers = g.getGossipPeers()
    for peer, control in peers:
      # only ihave from here
      for ihave in control.ihave:
        if g.knownTopics.contains(ihave.topicID):
          libp2p_pubsub_broadcast_ihave.inc(labelValues = [ihave.topicID])
        else:
          libp2p_pubsub_broadcast_ihave.inc(labelValues = ["generic"])
      g.send(peer, RPCMsg(control: some(control)))

    g.mcache.shift() # shift the cache

# {.pop.} # raises [Defect]

proc heartbeat*(g: GossipSub) {.async.} =
  while g.heartbeatRunning:
    trace "running heartbeat", instance = cast[int](g)
    g.onHeartbeat()

    for trigger in g.heartbeatEvents:
      trace "firing heartbeat event", instance = cast[int](g)
      trigger.fire()

    await sleepAsync(g.parameters.heartbeatInterval)<|MERGE_RESOLUTION|>--- conflicted
+++ resolved
@@ -205,11 +205,7 @@
         for msgId in deIhavesMsgs:
           if not g.hasSeen(msgId):
             if peer.iHaveBudget > 0:
-<<<<<<< HEAD
-              res.messageIDs.add(m)
-=======
-              result.messageIDs.add(msgId)
->>>>>>> e285d8bb
+              res.messageIDs.add(msgId)
               dec peer.iHaveBudget
               trace "requested message via ihave", messageID=msgId
             else:
