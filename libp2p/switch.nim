## Nim-LibP2P
## Copyright (c) 2019 Status Research & Development GmbH
## Licensed under either of
##  * Apache License, version 2.0, ([LICENSE-APACHE](LICENSE-APACHE))
##  * MIT license ([LICENSE-MIT](LICENSE-MIT))
## at your option.
## This file may not be copied, modified, or distributed except according to
## those terms.

import tables,
       sequtils,
       options,
       sets,
       oids

import chronos,
       chronicles,
       metrics

import stream/connection,
       transports/transport,
       multistream,
       multiaddress,
       protocols/protocol,
       protocols/secure/secure,
       peerinfo,
       protocols/identify,
       protocols/pubsub/pubsub,
       muxers/muxer,
       connmanager,
       peerid,
       errors

logScope:
  topics = "switch"

#TODO: General note - use a finite state machine to manage the different
# steps of connections establishing and upgrading. This makes everything
# more robust and less prone to ordering attacks - i.e. muxing can come if
# and only if the channel has been secured (i.e. if a secure manager has been
# previously provided)

declareCounter(libp2p_dialed_peers, "dialed peers")
declareCounter(libp2p_failed_dials, "failed dials")
declareCounter(libp2p_failed_upgrade, "peers failed upgrade")

const
  MaxPubsubReconnectAttempts* = 10

type
    NoPubSubException* = object of CatchableError

    ConnEventKind* {.pure.} = enum
      Connected, # A connection was made and securely upgraded - there may be
                 # more than one concurrent connection thus more than one upgrade
                 # event per peer.
      Disconnected # Peer disconnected - this event is fired once per upgrade
                   # when the associated connection is terminated.

    ConnEvent* = object
      case kind*: ConnEventKind
      of ConnEventKind.Connected:
        incoming*: bool
      else:
        discard

    ConnEventHandler* =
      proc(peerId: PeerID, event: ConnEvent): Future[void] {.gcsafe.}

    Switch* = ref object of RootObj
      peerInfo*: PeerInfo
      connManager: ConnManager
      transports*: seq[Transport]
      protocols*: seq[LPProtocol]
      muxers*: Table[string, MuxerProvider]
      ms*: MultistreamSelect
      identity*: Identify
      streamHandler*: StreamHandler
      secureManagers*: seq[Secure]
      pubSub*: Option[PubSub]
<<<<<<< HEAD
      running: bool
      dialLock: Table[string, AsyncLock]
      hooks: Table[Lifecycle, HashSet[Hook]]
=======
      dialLock: Table[PeerID, AsyncLock]
      ConnEvents: Table[ConnEventKind, HashSet[ConnEventHandler]]
>>>>>>> 6ffd5be0
      pubsubMonitors: Table[PeerId, Future[void]]

      # gossip 1.1 related
      maintaining: HashSet[PeerInfo]
      maintainFut: Future[void]
      maintainSleepFut: Future[void]

proc newNoPubSubException(): ref NoPubSubException {.inline.} =
  result = newException(NoPubSubException, "no pubsub provided!")

proc addConnEventHandler*(s: Switch,
                          handler: ConnEventHandler, kind: ConnEventKind) =
  ## Add peer event handler - handlers must not raise exceptions!
  if isNil(handler): return
  s.ConnEvents.mgetOrPut(kind, initHashSet[ConnEventHandler]()).incl(handler)

proc removeConnEventHandler*(s: Switch,
                             handler: ConnEventHandler, kind: ConnEventKind) =
  s.ConnEvents.withValue(kind, handlers) do:
    handlers[].excl(handler)

proc triggerConnEvent(s: Switch, peerId: PeerID, event: ConnEvent) {.async, gcsafe.} =
  try:
    if event.kind in s.ConnEvents:
      var ConnEvents: seq[Future[void]]
      for h in s.ConnEvents[event.kind]:
        ConnEvents.add(h(peerId, event))

      checkFutures(await allFinished(ConnEvents))
  except CancelledError as exc:
    raise exc
  except CatchableError as exc: # handlers should not raise!
    warn "exception in trigger ConnEvents", exc = exc.msg

proc disconnect*(s: Switch, peerId: PeerID) {.async, gcsafe.}
proc subscribePeer*(s: Switch, peerId: PeerID) {.async, gcsafe.}
proc subscribePeerInternal(s: Switch, peerId: PeerID) {.async, gcsafe.}

proc cleanupPubSubPeer(s: Switch, conn: Connection) {.async.} =
  try:
    await conn.closeEvent.wait()
    trace "about to cleanup pubsub peer"
    if s.pubSub.isSome:
      let fut = s.pubsubMonitors.getOrDefault(conn.peerInfo.peerId)
      if not(isNil(fut)) and not(fut.finished):
        fut.cancel()

      await s.pubSub.get().unsubscribePeer(conn.peerInfo)
  except CancelledError as exc:
    raise exc
  except CatchableError as exc:
    trace "exception cleaning pubsub peer", exc = exc.msg

proc isConnected*(s: Switch, peerId: PeerID): bool =
  ## returns true if the peer has one or more
  ## associated connections (sockets)
  ##

  peerId in s.connManager

proc secure(s: Switch, conn: Connection): Future[Connection] {.async, gcsafe.} =
  if s.secureManagers.len <= 0:
    raise newException(CatchableError, "No secure managers registered!")

  let manager = await s.ms.select(conn, s.secureManagers.mapIt(it.codec))
  if manager.len == 0:
    raise newException(CatchableError, "Unable to negotiate a secure channel!")

  trace "securing connection", codec = manager
  let secureProtocol = s.secureManagers.filterIt(it.codec == manager)

  # ms.select should deal with the correctness of this
  # let's avoid duplicating checks but detect if it fails to do it properly
  doAssert(secureProtocol.len > 0)

  result = await secureProtocol[0].secure(conn, true)

proc identify(s: Switch, conn: Connection) {.async, gcsafe.} =
  ## identify the connection

  if (await s.ms.select(conn, s.identity.codec)):
    let info = await s.identity.identify(conn, conn.peerInfo)

    if info.pubKey.isNone and isNil(conn):
      raise newException(CatchableError,
        "no public key provided and no existing peer identity found")

    if isNil(conn.peerInfo):
      conn.peerInfo = PeerInfo.init(info.pubKey.get())

    if info.addrs.len > 0:
      conn.peerInfo.addrs = info.addrs

    if info.agentVersion.isSome:
      conn.peerInfo.agentVersion = info.agentVersion.get()

    if info.protoVersion.isSome:
      conn.peerInfo.protoVersion = info.protoVersion.get()

    if info.protos.len > 0:
      conn.peerInfo.protocols = info.protos

    trace "identify: identified remote peer", peer = $conn.peerInfo

proc mux(s: Switch, conn: Connection) {.async, gcsafe.} =
  ## mux incoming connection

  trace "muxing connection", peer = $conn
  if s.muxers.len == 0:
    warn "no muxers registered, skipping upgrade flow"
    return

  let muxerName = await s.ms.select(conn, toSeq(s.muxers.keys()))
  if muxerName.len == 0 or muxerName == "na":
    debug "no muxer available, early exit", peer = $conn
    return

  # create new muxer for connection
  let muxer = s.muxers[muxerName].newMuxer(conn)
  s.connManager.storeMuxer(muxer)

  trace "found a muxer", name = muxerName, peer = $conn

  # install stream handler
  muxer.streamHandler = s.streamHandler

  # new stream for identify
  var stream = await muxer.newStream()

  defer:
    if not(isNil(stream)):
      await stream.close() # close identify stream

  # call muxer handler, this should
  # not end until muxer ends
  let handlerFut = muxer.handle()

  # do identify first, so that we have a
  # PeerInfo in case we didn't before
  await s.identify(stream)

  if isNil(conn.peerInfo):
    await muxer.close()
    raise newException(CatchableError,
      "unable to identify peer, aborting upgrade")

  # store it in muxed connections if we have a peer for it
  trace "adding muxer for peer", peer = conn.peerInfo.id
  s.connManager.storeMuxer(muxer, handlerFut) # update muxer with handler

proc disconnect*(s: Switch, peerId: PeerID): Future[void] {.gcsafe.} =
  s.connManager.dropPeer(peerId)

proc upgradeOutgoing(s: Switch, conn: Connection): Future[Connection] {.async, gcsafe.} =
  logScope:
    conn = $conn
    oid = $conn.oid

  let sconn = await s.secure(conn) # secure the connection
  if isNil(sconn):
    raise newException(CatchableError,
      "unable to secure connection, stopping upgrade")

  trace "upgrading connection"
  await s.mux(sconn) # mux it if possible
  if isNil(sconn.peerInfo):
    await sconn.close()
    raise newException(CatchableError,
      "unable to identify connection, stopping upgrade")

  trace "successfully upgraded outgoing connection", oid = sconn.oid

  return sconn

proc upgradeIncoming(s: Switch, conn: Connection) {.async, gcsafe.} =
  trace "upgrading incoming connection", conn = $conn, oid = $conn.oid
  let ms = newMultistream()

  # secure incoming connections
  proc securedHandler (conn: Connection,
                       proto: string)
                       {.async, gcsafe, closure.} =

    var sconn: Connection
    trace "Securing connection", oid = $conn.oid
    let secure = s.secureManagers.filterIt(it.codec == proto)[0]

    try:
      sconn = await secure.secure(conn, false)
      if isNil(sconn):
        return

      defer:
        await sconn.close()

      # add the muxer
      for muxer in s.muxers.values:
        ms.addHandler(muxer.codecs, muxer)

      # handle subsequent secure requests
      await ms.handle(sconn)

    except CancelledError as exc:
      raise exc
    except CatchableError as exc:
      debug "ending secured handler", err = exc.msg

  if (await ms.select(conn)): # just handshake
    # add the secure handlers
    for k in s.secureManagers:
      ms.addHandler(k.codec, securedHandler)

  # handle un-secured connections
  # we handshaked above, set this ms handler as active
  await ms.handle(conn, active = true)

proc internalConnect(s: Switch,
                     peerId: PeerID,
                     addrs: seq[MultiAddress]): Future[Connection] {.async.} =
  logScope: peer = peerId

  if s.peerInfo.peerId == peerId:
    raise newException(CatchableError, "can't dial self!")

  var conn: Connection
  # Ensure there's only one in-flight attempt per peer
  let lock = s.dialLock.mgetOrPut(peerId, newAsyncLock())
  try:
    await lock.acquire()

    # Check if we have a connection already and try to reuse it
    conn = s.connManager.selectConn(peerId)
    if conn != nil:
      if conn.atEof or conn.closed:
        # This connection should already have been removed from the connection
        # manager - it's essentially a bug that we end up here - we'll fail
        # for now, hoping that this will clean themselves up later...
        warn "dead connection in connection manager"
        await conn.close()
        raise newException(CatchableError, "Zombie connection encountered")

      trace "Reusing existing connection", oid = $conn.oid,
                                           direction = $conn.dir

      return conn

    trace "Dialing peer"
    for t in s.transports: # for each transport
      for a in addrs: # for each address
        if t.handles(a):   # check if it can dial it
          trace "Dialing address", address = $a
          let dialed = try:
              await t.dial(a)
            except CancelledError as exc:
              trace "dialing canceled", exc = exc.msg
              raise exc
            except CatchableError as exc:
              trace "dialing failed", exc = exc.msg
              libp2p_failed_dials.inc()
              continue # Try the next address

          # make sure to assign the peer to the connection
          dialed.peerInfo = PeerInfo.init(peerId, addrs)

          libp2p_dialed_peers.inc()

          let upgraded = try:
              await s.upgradeOutgoing(dialed)
            except CatchableError as exc:
              # If we failed to establish the connection through one transport,
              # we won't succeeed through another - no use in trying again
              await dialed.close()
              debug "upgrade failed", exc = exc.msg
              if exc isnot CancelledError:
                libp2p_failed_upgrade.inc()
              raise exc

          doAssert not isNil(upgraded), "checked in upgradeOutgoing"

          s.connManager.storeOutgoing(upgraded)
          conn = upgraded
          trace "dial successful",
            oid = $conn.oid,
            peerInfo = shortLog(upgraded.peerInfo)
          break
  finally:
    if lock.locked():
      lock.release()

  if isNil(conn): # None of the addresses connected
    raise newException(CatchableError, "Unable to establish outgoing link")

  conn.closeEvent.wait()
    .addCallback do(udata: pointer):
      asyncCheck s.triggerConnEvent(
        peerId, ConnEvent(kind: ConnEventKind.Disconnected))

  await s.triggerConnEvent(
    peerId, ConnEvent(kind: ConnEventKind.Connected, incoming: false))

  if conn.closed():
    # This can happen if one of the peer event handlers deems the peer
    # unworthy and disconnects it
    raise newException(CatchableError, "Connection closed during handshake")

  asyncCheck s.cleanupPubSubPeer(conn)
  asyncCheck s.subscribePeer(peerId)

  return conn

proc connect*(s: Switch, peerId: PeerID, addrs: seq[MultiAddress]) {.async.} =
  discard await s.internalConnect(peerId, addrs)

proc dial*(s: Switch,
           peerId: PeerID,
           addrs: seq[MultiAddress],
           proto: string):
           Future[Connection] {.async.} =
  let conn = await s.internalConnect(peerId, addrs)
  let stream = await s.connManager.getMuxedStream(conn)

  proc cleanup() {.async.} =
    if not(isNil(stream)):
      await stream.close()

    if not(isNil(conn)):
      await conn.close()

  try:
    if isNil(stream):
      await conn.close()
      raise newException(CatchableError, "Couldn't get muxed stream")

    trace "Attempting to select remote", proto = proto,
                                         streamOid = $stream.oid,
                                         oid = $conn.oid
    if not await s.ms.select(stream, proto):
      await stream.close()
      raise newException(CatchableError, "Unable to select sub-protocol" & proto)

    return stream
  except CancelledError as exc:
    trace "dial canceled"
    await cleanup()
    raise exc
  except CatchableError as exc:
    trace "error dialing", exc = exc.msg
    await cleanup()
    raise exc

proc mount*[T: LPProtocol](s: Switch, proto: T) {.gcsafe.} =
  if isNil(proto.handler):
    raise newException(CatchableError,
      "Protocol has to define a handle method or proc")

  if proto.codec.len == 0:
    raise newException(CatchableError,
      "Protocol has to define a codec string")

  s.ms.addHandler(proto.codecs, proto)

proc maintainPeers(s: Switch) {.async, gcsafe.}

proc start*(s: Switch): Future[seq[Future[void]]] {.async, gcsafe.} =
  trace "starting switch for peer", peerInfo = shortLog(s.peerInfo)

  proc handle(conn: Connection): Future[void] {.async, closure, gcsafe.} =
    try:
      await s.upgradeIncoming(conn) # perform upgrade on incoming connection
    except CancelledError as exc:
      raise exc
    except CatchableError as exc:
      trace "Exception occurred in Switch.start", exc = exc.msg
    finally:
      await conn.close()

  var startFuts: seq[Future[void]]
  for t in s.transports: # for each transport
    for i, a in s.peerInfo.addrs:
      if t.handles(a): # check if it handles the multiaddr
        var server = await t.listen(a, handle)
        s.peerInfo.addrs[i] = t.ma # update peer's address
        startFuts.add(server)

  if s.pubSub.isSome:
    await s.pubSub.get().start()
    s.maintainFut = maintainPeers(s)

  debug "started libp2p node", peer = $s.peerInfo, addrs = s.peerInfo.addrs
  result = startFuts # listen for incoming connections

proc stop*(s: Switch) {.async.} =
  trace "stopping switch"

  s.running = false

  # we want to report errors but we do not want to fail
  # or crash here, cos we need to clean possibly MANY items
  # and any following conn/transport won't be cleaned up
  if s.pubSub.isSome:
    # Stop explicit peering system (gossip 1.1 related, but useful even with other pubsubs)
    if not isNil(s.maintainSleepFut):
      s.maintainSleepFut.cancel()
    if not isNil(s.maintainFut):
      await s.maintainFut
      
    await s.pubSub.get().stop()

  # close and cleanup all connections
  await s.connManager.close()

  for t in s.transports:
    try:
        await t.close()
    except CancelledError as exc:
      raise exc
    except CatchableError as exc:
      warn "error cleaning up transports"

  trace "switch stopped"

<<<<<<< HEAD
proc maintainPeers(s: Switch) {.async.} =
  while s.running:
    for peer in s.maintaining:
      tryAndWarn "explicit peer maintain":
        if not s.connManager.contains(peer.peerId):
          # attempt re-connect in this case
          trace "explicit peering, trying to re-connect", peer = peer.id
          await s.connect(peer)
    
    s.maintainSleepFut = sleepAsync(5.minutes) # spec recommended 
    await s.maintainSleepFut # do this in order to cancel it

proc subscribePeerInternal(s: Switch, peerInfo: PeerInfo) {.async, gcsafe.} =
=======
proc subscribePeerInternal(s: Switch, peerId: PeerID) {.async, gcsafe.} =
>>>>>>> 6ffd5be0
  ## Subscribe to pub sub peer
  ##

  if s.pubSub.isSome and not s.pubSub.get().connected(peerId):
    trace "about to subscribe to pubsub peer", peer = peerId
    var stream: Connection
    try:
      stream = await s.connManager.getMuxedStream(peerId)
      if isNil(stream):
        trace "unable to subscribe to peer", peer = peerId
        return

      if not await s.ms.select(stream, s.pubSub.get().codec):
        if not(isNil(stream)):
          trace "couldn't select pubsub", codec = s.pubSub.get().codec
          await stream.close()
        return
      
      if peerInfo.maintain:
        s.maintaining.incl(peerInfo)
      
      s.pubSub.get().subscribePeer(stream)
      await stream.closeEvent.wait()
    except CancelledError as exc:
      if not(isNil(stream)):
        await stream.close()

      raise exc
    except CatchableError as exc:
      trace "exception in subscribe to peer", peer = peerId,
                                              exc = exc.msg
      if not(isNil(stream)):
        await stream.close()

proc pubsubMonitor(s: Switch, peerId: PeerID) {.async.} =
  ## while peer connected maintain a
  ## pubsub connection as well
  ##

  while s.isConnected(peerId):
    try:
      trace "subscribing to pubsub peer", peer = peerId
      await s.subscribePeerInternal(peerId)
    except CancelledError as exc:
      raise exc
    except CatchableError as exc:
      trace "exception in pubsub monitor", peer = peerId, exc = exc.msg
    finally:
      trace "sleeping before trying pubsub peer", peer = peerId
      await sleepAsync(1.seconds) # allow the peer to cooldown

  trace "exiting pubsub monitor", peer = peerId

proc subscribePeer*(s: Switch, peerId: PeerID): Future[void] {.gcsafe.} =
  ## Waits until ``server`` is not closed.
  ##

  var retFuture = newFuture[void]("stream.transport.server.join")
  let pubsubFut = s.pubsubMonitors.mgetOrPut(
    peerId, s.pubsubMonitor(peerId))

  proc continuation(udata: pointer) {.gcsafe.} =
    retFuture.complete()

  proc cancel(udata: pointer) {.gcsafe.} =
    pubsubFut.removeCallback(continuation, cast[pointer](retFuture))

  if not(pubsubFut.finished()):
    pubsubFut.addCallback(continuation, cast[pointer](retFuture))
    retFuture.cancelCallback = cancel
  else:
    retFuture.complete()

  return retFuture

proc subscribe*(s: Switch, topic: string,
                handler: TopicHandler) {.async.} =
  ## subscribe to a pubsub topic
  ##

  if s.pubSub.isNone:
    raise newNoPubSubException()

  await s.pubSub.get().subscribe(topic, handler)

proc unsubscribe*(s: Switch, topics: seq[TopicPair]) {.async.} =
  ## unsubscribe from topics
  ##

  if s.pubSub.isNone:
    raise newNoPubSubException()

  await s.pubSub.get().unsubscribe(topics)

proc unsubscribeAll*(s: Switch, topic: string) {.async.} =
  ## unsubscribe from topics
  if s.pubSub.isNone:
    raise newNoPubSubException()

  await s.pubSub.get().unsubscribeAll(topic)

proc publish*(s: Switch,
              topic: string,
              data: seq[byte],
              timeout: Duration = InfiniteDuration): Future[int] {.async.} =
  ## pubslish to pubsub topic
  ##

  if s.pubSub.isNone:
    raise newNoPubSubException()

  return await s.pubSub.get().publish(topic, data, timeout)

proc addValidator*(s: Switch,
                   topics: varargs[string],
                   hook: ValidatorHandler) =
  ## add validator
  ##

  if s.pubSub.isNone:
    raise newNoPubSubException()

  s.pubSub.get().addValidator(topics, hook)

proc removeValidator*(s: Switch,
                      topics: varargs[string],
                      hook: ValidatorHandler) =
  ## pubslish to pubsub topic
  ##

  if s.pubSub.isNone:
    raise newNoPubSubException()

  s.pubSub.get().removeValidator(topics, hook)

proc muxerHandler(s: Switch, muxer: Muxer) {.async, gcsafe.} =
  var stream = await muxer.newStream()
  defer:
    if not(isNil(stream)):
      await stream.close()

  try:
    # once we got a muxed connection, attempt to
    # identify it
    await s.identify(stream)
    if isNil(stream.peerInfo):
      await muxer.close()
      return

    let
      peerInfo = stream.peerInfo
      peerId = peerInfo.peerId
    muxer.connection.peerInfo = peerInfo

    # store incoming connection
    s.connManager.storeIncoming(muxer.connection)

    # store muxer and muxed connection
    s.connManager.storeMuxer(muxer)

    trace "got new muxer", peer = shortLog(peerInfo)

    muxer.connection.closeEvent.wait()
      .addCallback do(udata: pointer):
        asyncCheck s.triggerConnEvent(
          peerId, ConnEvent(kind: ConnEventKind.Disconnected))

    asyncCheck s.triggerConnEvent(
      peerId, ConnEvent(kind: ConnEventKind.Connected, incoming: true))

    # try establishing a pubsub connection
    asyncCheck s.cleanupPubSubPeer(muxer.connection)
    asyncCheck s.subscribePeer(peerId)

  except CancelledError as exc:
    await muxer.close()
    raise exc
  except CatchableError as exc:
    await muxer.close()
    libp2p_failed_upgrade.inc()
    trace "exception in muxer handler", exc = exc.msg

proc newSwitch*(peerInfo: PeerInfo,
                transports: seq[Transport],
                identity: Identify,
                muxers: Table[string, MuxerProvider],
                secureManagers: openarray[Secure] = [],
                pubSub: Option[PubSub] = none(PubSub)): Switch =
  if secureManagers.len == 0:
    raise (ref CatchableError)(msg: "Provide at least one secure manager")

  result = Switch(
    peerInfo: peerInfo,
    ms: newMultistream(),
    transports: transports,
    connManager: ConnManager.init(),
    identity: identity,
    muxers: muxers,
    secureManagers: @secureManagers,
    maintaining: initHashSet[PeerInfo]()
  )

  let s = result # can't capture result
  result.streamHandler = proc(stream: Connection) {.async, gcsafe.} =
    try:
      trace "handling connection for", peerInfo = $stream
      defer:
        if not(isNil(stream)):
          await stream.close()
      await s.ms.handle(stream) # handle incoming connection
    except CancelledError as exc:
      raise exc
    except CatchableError as exc:
      trace "exception in stream handler", exc = exc.msg

  result.mount(identity)
  for key, val in muxers:
    val.streamHandler = result.streamHandler
    val.muxerHandler = proc(muxer: Muxer): Future[void] =
      s.muxerHandler(muxer)

  if pubSub.isSome:
    result.pubSub = pubSub
    result.mount(pubSub.get())

proc isConnected*(s: Switch, peerInfo: PeerInfo): bool {.deprecated: "Use PeerID version".} =
  not isNil(peerInfo) and isConnected(s, peerInfo.peerId)

proc disconnect*(s: Switch, peerInfo: PeerInfo): Future[void] {.deprecated: "Use PeerID version", gcsafe.} =
  disconnect(s, peerInfo.peerId)

proc connect*(s: Switch, peerInfo: PeerInfo): Future[void] {.deprecated: "Use PeerID version".} =
  connect(s, peerInfo.peerId, peerInfo.addrs)

proc dial*(s: Switch,
           peerInfo: PeerInfo,
           proto: string):
           Future[Connection] {.deprecated: "Use PeerID version".} =
  dial(s, peerInfo.peerId, peerInfo.addrs, proto)

proc subscribePeer*(s: Switch, peerInfo: PeerInfo): Future[void] {.deprecated: "Use PeerID version", gcsafe.} =
  subscribePeer(s, peerInfo.peerId)<|MERGE_RESOLUTION|>--- conflicted
+++ resolved
@@ -78,20 +78,10 @@
       streamHandler*: StreamHandler
       secureManagers*: seq[Secure]
       pubSub*: Option[PubSub]
-<<<<<<< HEAD
       running: bool
-      dialLock: Table[string, AsyncLock]
-      hooks: Table[Lifecycle, HashSet[Hook]]
-=======
       dialLock: Table[PeerID, AsyncLock]
       ConnEvents: Table[ConnEventKind, HashSet[ConnEventHandler]]
->>>>>>> 6ffd5be0
       pubsubMonitors: Table[PeerId, Future[void]]
-
-      # gossip 1.1 related
-      maintaining: HashSet[PeerInfo]
-      maintainFut: Future[void]
-      maintainSleepFut: Future[void]
 
 proc newNoPubSubException(): ref NoPubSubException {.inline.} =
   result = newException(NoPubSubException, "no pubsub provided!")
@@ -447,8 +437,6 @@
 
   s.ms.addHandler(proto.codecs, proto)
 
-proc maintainPeers(s: Switch) {.async, gcsafe.}
-
 proc start*(s: Switch): Future[seq[Future[void]]] {.async, gcsafe.} =
   trace "starting switch for peer", peerInfo = shortLog(s.peerInfo)
 
@@ -472,26 +460,17 @@
 
   if s.pubSub.isSome:
     await s.pubSub.get().start()
-    s.maintainFut = maintainPeers(s)
 
   debug "started libp2p node", peer = $s.peerInfo, addrs = s.peerInfo.addrs
   result = startFuts # listen for incoming connections
 
 proc stop*(s: Switch) {.async.} =
   trace "stopping switch"
-
-  s.running = false
 
   # we want to report errors but we do not want to fail
   # or crash here, cos we need to clean possibly MANY items
   # and any following conn/transport won't be cleaned up
-  if s.pubSub.isSome:
-    # Stop explicit peering system (gossip 1.1 related, but useful even with other pubsubs)
-    if not isNil(s.maintainSleepFut):
-      s.maintainSleepFut.cancel()
-    if not isNil(s.maintainFut):
-      await s.maintainFut
-      
+  if s.pubSub.isSome:      
     await s.pubSub.get().stop()
 
   # close and cleanup all connections
@@ -507,23 +486,7 @@
 
   trace "switch stopped"
 
-<<<<<<< HEAD
-proc maintainPeers(s: Switch) {.async.} =
-  while s.running:
-    for peer in s.maintaining:
-      tryAndWarn "explicit peer maintain":
-        if not s.connManager.contains(peer.peerId):
-          # attempt re-connect in this case
-          trace "explicit peering, trying to re-connect", peer = peer.id
-          await s.connect(peer)
-    
-    s.maintainSleepFut = sleepAsync(5.minutes) # spec recommended 
-    await s.maintainSleepFut # do this in order to cancel it
-
-proc subscribePeerInternal(s: Switch, peerInfo: PeerInfo) {.async, gcsafe.} =
-=======
 proc subscribePeerInternal(s: Switch, peerId: PeerID) {.async, gcsafe.} =
->>>>>>> 6ffd5be0
   ## Subscribe to pub sub peer
   ##
 
@@ -541,9 +504,6 @@
           trace "couldn't select pubsub", codec = s.pubSub.get().codec
           await stream.close()
         return
-      
-      if peerInfo.maintain:
-        s.maintaining.incl(peerInfo)
       
       s.pubSub.get().subscribePeer(stream)
       await stream.closeEvent.wait()
@@ -723,7 +683,6 @@
     identity: identity,
     muxers: muxers,
     secureManagers: @secureManagers,
-    maintaining: initHashSet[PeerInfo]()
   )
 
   let s = result # can't capture result
