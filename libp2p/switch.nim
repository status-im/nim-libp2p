--- conflicted
+++ resolved
@@ -81,13 +81,10 @@
       streamHandler*: StreamHandler
       secureManagers*: seq[Secure]
       pubSub*: Option[PubSub]
-<<<<<<< HEAD
       dialedPubSubPeers: HashSet[string]
       running: bool
       maintainFuts: Table[string, Maintainer]
-=======
       dialLock: Table[string, AsyncLock]
->>>>>>> 0d0309a6
 
 proc newNoPubSubException(): ref NoPubSubException {.inline.} =
   result = newException(NoPubSubException, "no pubsub provided!")
@@ -512,7 +509,6 @@
 proc stop*(s: Switch) {.async.} =
   trace "stopping switch"
 
-<<<<<<< HEAD
     s.running = false
 
     # Stop explicit peering system (gossip 1.1 related, but useful even with other pubsubs)
@@ -536,13 +532,6 @@
     # and any following conn/transport won't be cleaned up
     if s.pubSub.isSome:
       await s.pubSub.get().stop()
-=======
-  # we want to report errors but we do not want to fail
-  # or crash here, cos we need to clean possibly MANY items
-  # and any following conn/transport won't be cleaned up
-  if s.pubSub.isSome:
-    await s.pubSub.get().stop()
->>>>>>> 0d0309a6
 
   for conns in toSeq(s.connections.values):
     for conn in conns:
@@ -596,7 +585,6 @@
       trace "unable to subscribe to peer", peer = peerInfo.shortLog
       return
 
-<<<<<<< HEAD
     s.dialedPubSubPeers.incl(peerInfo.id)
     try:
       if (await s.ms.select(conn, s.pubSub.get().codec)):
@@ -612,14 +600,6 @@
     if peerInfo.maintain:
       s.maintainFuts[peerInfo.id].loopFut = maintainPeer(s, peerInfo)
       s.maintainFuts[peerInfo.id].sleepFut = newFuture[void]() # stub until real one happens
-=======
-    if not await s.ms.select(stream, s.pubSub.get().codec):
-      if not(isNil(stream)):
-        await stream.close()
-      return
-
-    await s.pubSub.get().subscribeToPeer(stream)
->>>>>>> 0d0309a6
 
 proc subscribe*(s: Switch, topic: string,
                 handler: TopicHandler): Future[void] =
