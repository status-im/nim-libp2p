## Nim-LibP2P
## Copyright (c) 2019 Status Research & Development GmbH
## Licensed under either of
##  * Apache License, version 2.0, ([LICENSE-APACHE](LICENSE-APACHE))
##  * MIT license ([LICENSE-MIT](LICENSE-MIT))
## at your option.
## This file may not be copied, modified, or distributed except according to
## those terms.

import tables,
       sequtils,
       options,
       sets,
       oids

import chronos,
       chronicles,
       metrics

import stream/connection,
       transports/transport,
       multistream,
       multiaddress,
       protocols/protocol,
       protocols/secure/secure,
       peerinfo,
       protocols/identify,
       muxers/muxer,
       connmanager,
       peerid,
       errors

chronicles.formatIt(PeerInfo): $it
chronicles.formatIt(PeerID): $it

logScope:
  topics = "switch"

#TODO: General note - use a finite state machine to manage the different
# steps of connections establishing and upgrading. This makes everything
# more robust and less prone to ordering attacks - i.e. muxing can come if
# and only if the channel has been secured (i.e. if a secure manager has been
# previously provided)

declareCounter(libp2p_dialed_peers, "dialed peers")
declareCounter(libp2p_failed_dials, "failed dials")
declareCounter(libp2p_failed_upgrade, "peers failed upgrade")

type
    NoPubSubException* = object of CatchableError

    ConnEventKind* {.pure.} = enum
      Connected, # A connection was made and securely upgraded - there may be
                 # more than one concurrent connection thus more than one upgrade
                 # event per peer.
      Disconnected # Peer disconnected - this event is fired once per upgrade
                   # when the associated connection is terminated.

    ConnEvent* = object
      case kind*: ConnEventKind
      of ConnEventKind.Connected:
        incoming*: bool
      else:
        discard

    ConnEventHandler* =
      proc(peerId: PeerID, event: ConnEvent): Future[void] {.gcsafe.}

    Switch* = ref object of RootObj
      peerInfo*: PeerInfo
      connManager: ConnManager
      transports*: seq[Transport]
      protocols*: seq[LPProtocol]
      muxers*: Table[string, MuxerProvider]
      ms*: MultistreamSelect
      identity*: Identify
      streamHandler*: StreamHandler
      secureManagers*: seq[Secure]
<<<<<<< HEAD
      pubSub*: Option[PubSub]
      running: bool
=======
>>>>>>> b76b3e0e
      dialLock: Table[PeerID, AsyncLock]
      ConnEvents: Table[ConnEventKind, HashSet[ConnEventHandler]]

proc addConnEventHandler*(s: Switch,
                          handler: ConnEventHandler, kind: ConnEventKind) =
  ## Add peer event handler - handlers must not raise exceptions!
  if isNil(handler): return
  s.ConnEvents.mgetOrPut(kind, initHashSet[ConnEventHandler]()).incl(handler)

proc removeConnEventHandler*(s: Switch,
                             handler: ConnEventHandler, kind: ConnEventKind) =
  s.ConnEvents.withValue(kind, handlers) do:
    handlers[].excl(handler)

proc triggerConnEvent(s: Switch, peerId: PeerID, event: ConnEvent) {.async, gcsafe.} =
  try:
    if event.kind in s.ConnEvents:
      var ConnEvents: seq[Future[void]]
      for h in s.ConnEvents[event.kind]:
        ConnEvents.add(h(peerId, event))

      checkFutures(await allFinished(ConnEvents))
  except CancelledError as exc:
    raise exc
  except CatchableError as exc: # handlers should not raise!
    warn "exception in trigger ConnEvents", exc = exc.msg

proc disconnect*(s: Switch, peerId: PeerID) {.async, gcsafe.}

proc isConnected*(s: Switch, peerId: PeerID): bool =
  ## returns true if the peer has one or more
  ## associated connections (sockets)
  ##

  peerId in s.connManager

proc secure(s: Switch, conn: Connection): Future[Connection] {.async, gcsafe.} =
  if s.secureManagers.len <= 0:
    raise newException(CatchableError, "No secure managers registered!")

  let manager = await s.ms.select(conn, s.secureManagers.mapIt(it.codec))
  if manager.len == 0:
    raise newException(CatchableError, "Unable to negotiate a secure channel!")

  trace "securing connection", codec = manager
  let secureProtocol = s.secureManagers.filterIt(it.codec == manager)

  # ms.select should deal with the correctness of this
  # let's avoid duplicating checks but detect if it fails to do it properly
  doAssert(secureProtocol.len > 0)

  result = await secureProtocol[0].secure(conn, true)

proc identify(s: Switch, conn: Connection) {.async, gcsafe.} =
  ## identify the connection

  if (await s.ms.select(conn, s.identity.codec)):
    let info = await s.identity.identify(conn, conn.peerInfo)

    if info.pubKey.isNone and isNil(conn):
      raise newException(CatchableError,
        "no public key provided and no existing peer identity found")

    if isNil(conn.peerInfo):
      conn.peerInfo = PeerInfo.init(info.pubKey.get())

    if info.addrs.len > 0:
      conn.peerInfo.addrs = info.addrs

    if info.agentVersion.isSome:
      conn.peerInfo.agentVersion = info.agentVersion.get()

    if info.protoVersion.isSome:
      conn.peerInfo.protoVersion = info.protoVersion.get()

    if info.protos.len > 0:
      conn.peerInfo.protocols = info.protos

    trace "identify: identified remote peer", peer = $conn.peerInfo

proc mux(s: Switch, conn: Connection) {.async, gcsafe.} =
  ## mux incoming connection

  trace "muxing connection", peer = $conn
  if s.muxers.len == 0:
    warn "no muxers registered, skipping upgrade flow"
    return

  let muxerName = await s.ms.select(conn, toSeq(s.muxers.keys()))
  if muxerName.len == 0 or muxerName == "na":
    debug "no muxer available, early exit", peer = $conn
    return

  # create new muxer for connection
  let muxer = s.muxers[muxerName].newMuxer(conn)
  s.connManager.storeMuxer(muxer)

  trace "found a muxer", name = muxerName, peer = $conn

  # install stream handler
  muxer.streamHandler = s.streamHandler

  # new stream for identify
  var stream = await muxer.newStream()

  defer:
    if not(isNil(stream)):
      await stream.close() # close identify stream

  # call muxer handler, this should
  # not end until muxer ends
  let handlerFut = muxer.handle()

  # do identify first, so that we have a
  # PeerInfo in case we didn't before
  await s.identify(stream)

  if isNil(conn.peerInfo):
    await muxer.close()
    raise newException(CatchableError,
      "unable to identify peer, aborting upgrade")

  # store it in muxed connections if we have a peer for it
  trace "adding muxer for peer", peer = conn.peerInfo.id
  s.connManager.storeMuxer(muxer, handlerFut) # update muxer with handler

proc disconnect*(s: Switch, peerId: PeerID): Future[void] {.gcsafe.} =
  s.connManager.dropPeer(peerId)

proc upgradeOutgoing(s: Switch, conn: Connection): Future[Connection] {.async, gcsafe.} =
  logScope:
    conn = $conn
    oid = $conn.oid

  let sconn = await s.secure(conn) # secure the connection
  if isNil(sconn):
    raise newException(CatchableError,
      "unable to secure connection, stopping upgrade")

  trace "upgrading connection"
  await s.mux(sconn) # mux it if possible
  if isNil(sconn.peerInfo):
    await sconn.close()
    raise newException(CatchableError,
      "unable to identify connection, stopping upgrade")

  trace "successfully upgraded outgoing connection", oid = sconn.oid

  return sconn

proc upgradeIncoming(s: Switch, conn: Connection) {.async, gcsafe.} =
  trace "upgrading incoming connection", conn = $conn, oid = $conn.oid
  let ms = newMultistream()

  # secure incoming connections
  proc securedHandler (conn: Connection,
                       proto: string)
                       {.async, gcsafe, closure.} =

    var sconn: Connection
    trace "Securing connection", oid = $conn.oid
    let secure = s.secureManagers.filterIt(it.codec == proto)[0]

    try:
      sconn = await secure.secure(conn, false)
      if isNil(sconn):
        return

      defer:
        await sconn.close()

      # add the muxer
      for muxer in s.muxers.values:
        ms.addHandler(muxer.codecs, muxer)

      # handle subsequent secure requests
      await ms.handle(sconn)

    except CancelledError as exc:
      raise exc
    except CatchableError as exc:
      debug "ending secured handler", err = exc.msg

  if (await ms.select(conn)): # just handshake
    # add the secure handlers
    for k in s.secureManagers:
      ms.addHandler(k.codec, securedHandler)

  # handle un-secured connections
  # we handshaked above, set this ms handler as active
  await ms.handle(conn, active = true)

proc internalConnect(s: Switch,
                     peerId: PeerID,
                     addrs: seq[MultiAddress]): Future[Connection] {.async.} =
  logScope:
    peer = peerId

  if s.peerInfo.peerId == peerId:
    raise newException(CatchableError, "can't dial self!")

  var conn: Connection
  # Ensure there's only one in-flight attempt per peer
  let lock = s.dialLock.mgetOrPut(peerId, newAsyncLock())
  try:
    await lock.acquire()

    # Check if we have a connection already and try to reuse it
    conn = s.connManager.selectConn(peerId)
    if conn != nil:
      if conn.atEof or conn.closed:
        # This connection should already have been removed from the connection
        # manager - it's essentially a bug that we end up here - we'll fail
        # for now, hoping that this will clean themselves up later...
        warn "dead connection in connection manager"
        await conn.close()
        raise newException(CatchableError, "Zombie connection encountered")

      trace "Reusing existing connection", oid = $conn.oid,
                                           direction = $conn.dir

      return conn

    trace "Dialing peer"
    for t in s.transports: # for each transport
      for a in addrs: # for each address
        if t.handles(a):   # check if it can dial it
          trace "Dialing address", address = $a
          let dialed = try:
              await t.dial(a)
            except CancelledError as exc:
              trace "dialing canceled", exc = exc.msg
              raise exc
            except CatchableError as exc:
              trace "dialing failed", exc = exc.msg
              libp2p_failed_dials.inc()
              continue # Try the next address

          # make sure to assign the peer to the connection
          dialed.peerInfo = PeerInfo.init(peerId, addrs)

          libp2p_dialed_peers.inc()

          let upgraded = try:
              await s.upgradeOutgoing(dialed)
            except CatchableError as exc:
              # If we failed to establish the connection through one transport,
              # we won't succeeed through another - no use in trying again
              await dialed.close()
              debug "upgrade failed", exc = exc.msg
              if exc isnot CancelledError:
                libp2p_failed_upgrade.inc()
              raise exc

          doAssert not isNil(upgraded), "connection died after upgradeOutgoing"

          s.connManager.storeOutgoing(upgraded)
          conn = upgraded
          trace "dial successful",
            oid = $upgraded.oid,
            peerInfo = shortLog(upgraded.peerInfo)
          break
  finally:
    if lock.locked():
      lock.release()

  if isNil(conn): # None of the addresses connected
    raise newException(CatchableError, "Unable to establish outgoing link")

  conn.closeEvent.wait()
    .addCallback do(udata: pointer):
      asyncCheck s.triggerConnEvent(
        peerId, ConnEvent(kind: ConnEventKind.Disconnected))

  await s.triggerConnEvent(
    peerId, ConnEvent(kind: ConnEventKind.Connected, incoming: false))

  if conn.closed():
    # This can happen if one of the peer event handlers deems the peer
    # unworthy and disconnects it
    raise newException(CatchableError, "Connection closed during handshake")

  return conn

proc connect*(s: Switch, peerId: PeerID, addrs: seq[MultiAddress]) {.async.} =
  discard await s.internalConnect(peerId, addrs)

proc negotiateStream(s: Switch, stream: Connection, proto: string): Future[Connection] {.async.} =
  trace "Attempting to select remote", proto = proto,
                                       streamOid = $stream.oid,
                                       oid = $stream.oid

  if not await s.ms.select(stream, proto):
    await stream.close()
    raise newException(CatchableError, "Unable to select sub-protocol" & proto)

  return stream

proc dial*(s: Switch,
           peerId: PeerID,
           proto: string): Future[Connection] {.async.} =
  let stream = await s.connmanager.getMuxedStream(peerId)
  if stream.isNil:
    raise newException(CatchableError, "Couldn't get muxed stream")

  return await s.negotiateStream(stream, proto)

proc dial*(s: Switch,
           peerId: PeerID,
           addrs: seq[MultiAddress],
           proto: string):
           Future[Connection] {.async.} =
  let conn = await s.internalConnect(peerId, addrs)
  let stream = await s.connManager.getMuxedStream(conn)

  proc cleanup() {.async.} =
    if not(isNil(stream)):
      await stream.close()

    if not(isNil(conn)):
      await conn.close()

  try:
    if isNil(stream):
      await conn.close()
      raise newException(CatchableError, "Couldn't get muxed stream")

    return await s.negotiateStream(stream, proto)
  except CancelledError as exc:
    trace "dial canceled"
    await cleanup()
    raise exc
  except CatchableError as exc:
    trace "error dialing", exc = exc.msg
    await cleanup()
    raise exc

proc mount*[T: LPProtocol](s: Switch, proto: T) {.gcsafe.} =
  if isNil(proto.handler):
    raise newException(CatchableError,
      "Protocol has to define a handle method or proc")

  if proto.codec.len == 0:
    raise newException(CatchableError,
      "Protocol has to define a codec string")

  s.ms.addHandler(proto.codecs, proto)

proc start*(s: Switch): Future[seq[Future[void]]] {.async, gcsafe.} =
  trace "starting switch for peer", peerInfo = shortLog(s.peerInfo)

  proc handle(conn: Connection): Future[void] {.async, closure, gcsafe.} =
    try:
      await s.upgradeIncoming(conn) # perform upgrade on incoming connection
    except CancelledError as exc:
      raise exc
    except CatchableError as exc:
      trace "Exception occurred in Switch.start", exc = exc.msg
    finally:
      await conn.close()

  var startFuts: seq[Future[void]]
  for t in s.transports: # for each transport
    for i, a in s.peerInfo.addrs:
      if t.handles(a): # check if it handles the multiaddr
        var server = await t.listen(a, handle)
        s.peerInfo.addrs[i] = t.ma # update peer's address
        startFuts.add(server)

  debug "started libp2p node", peer = $s.peerInfo, addrs = s.peerInfo.addrs
  result = startFuts # listen for incoming connections

proc stop*(s: Switch) {.async.} =
  trace "stopping switch"

<<<<<<< HEAD
  # we want to report errors but we do not want to fail
  # or crash here, cos we need to clean possibly MANY items
  # and any following conn/transport won't be cleaned up
  if s.pubSub.isSome:      
    await s.pubSub.get().stop()

=======
>>>>>>> b76b3e0e
  # close and cleanup all connections
  await s.connManager.close()

  for t in s.transports:
    try:
        await t.close()
    except CancelledError as exc:
      raise exc
    except CatchableError as exc:
      warn "error cleaning up transports"

  trace "switch stopped"

<<<<<<< HEAD
proc subscribePeerInternal(s: Switch, peerId: PeerID) {.async, gcsafe.} =
  ## Subscribe to pub sub peer
  ##

  if s.pubSub.isSome and not s.pubSub.get().connected(peerId):
    trace "about to subscribe to pubsub peer", peer = peerId
    var stream: Connection
    try:
      stream = await s.connManager.getMuxedStream(peerId)
      if isNil(stream):
        trace "unable to subscribe to peer", peer = peerId
        return

      if not await s.ms.select(stream, s.pubSub.get().codec):
        if not(isNil(stream)):
          trace "couldn't select pubsub", codec = s.pubSub.get().codec
          await stream.close()
        return
      
      s.pubSub.get().subscribePeer(stream)
      await stream.closeEvent.wait()
    except CancelledError as exc:
      if not(isNil(stream)):
        await stream.close()

      raise exc
    except CatchableError as exc:
      trace "exception in subscribe to peer", peer = peerId,
                                              exc = exc.msg
      if not(isNil(stream)):
        await stream.close()

proc pubsubMonitor(s: Switch, peerId: PeerID) {.async.} =
  ## while peer connected maintain a
  ## pubsub connection as well
  ##

  while s.isConnected(peerId):
    try:
      trace "subscribing to pubsub peer", peer = peerId
      await s.subscribePeerInternal(peerId)
    except CancelledError as exc:
      raise exc
    except CatchableError as exc:
      trace "exception in pubsub monitor", peer = peerId, exc = exc.msg
    finally:
      trace "sleeping before trying pubsub peer", peer = peerId
      await sleepAsync(1.seconds) # allow the peer to cooldown

  trace "exiting pubsub monitor", peer = peerId

proc subscribePeer*(s: Switch, peerId: PeerID): Future[void] {.gcsafe.} =
  ## Waits until ``server`` is not closed.
  ##

  var retFuture = newFuture[void]("stream.transport.server.join")
  let pubsubFut = s.pubsubMonitors.mgetOrPut(
    peerId, s.pubsubMonitor(peerId))

  proc continuation(udata: pointer) {.gcsafe.} =
    retFuture.complete()

  proc cancel(udata: pointer) {.gcsafe.} =
    pubsubFut.removeCallback(continuation, cast[pointer](retFuture))

  if not(pubsubFut.finished()):
    pubsubFut.addCallback(continuation, cast[pointer](retFuture))
    retFuture.cancelCallback = cancel
  else:
    retFuture.complete()

  return retFuture

proc subscribe*(s: Switch, topic: string,
                handler: TopicHandler) {.async.} =
  ## subscribe to a pubsub topic
  ##

  if s.pubSub.isNone:
    raise newNoPubSubException()

  await s.pubSub.get().subscribe(topic, handler)

proc unsubscribe*(s: Switch, topics: seq[TopicPair]) {.async.} =
  ## unsubscribe from topics
  ##

  if s.pubSub.isNone:
    raise newNoPubSubException()

  await s.pubSub.get().unsubscribe(topics)

proc unsubscribeAll*(s: Switch, topic: string) {.async.} =
  ## unsubscribe from topics
  if s.pubSub.isNone:
    raise newNoPubSubException()

  await s.pubSub.get().unsubscribeAll(topic)

proc publish*(s: Switch,
              topic: string,
              data: seq[byte],
              timeout: Duration = InfiniteDuration): Future[int] {.async.} =
  ## pubslish to pubsub topic
  ##

  if s.pubSub.isNone:
    raise newNoPubSubException()

  return await s.pubSub.get().publish(topic, data, timeout)

proc addValidator*(s: Switch,
                   topics: varargs[string],
                   hook: ValidatorHandler) =
  ## add validator
  ##

  if s.pubSub.isNone:
    raise newNoPubSubException()

  s.pubSub.get().addValidator(topics, hook)

proc removeValidator*(s: Switch,
                      topics: varargs[string],
                      hook: ValidatorHandler) =
  ## pubslish to pubsub topic
  ##

  if s.pubSub.isNone:
    raise newNoPubSubException()

  s.pubSub.get().removeValidator(topics, hook)

=======
>>>>>>> b76b3e0e
proc muxerHandler(s: Switch, muxer: Muxer) {.async, gcsafe.} =
  var stream = await muxer.newStream()
  defer:
    if not(isNil(stream)):
      await stream.close()

  try:
    # once we got a muxed connection, attempt to
    # identify it
    await s.identify(stream)
    if isNil(stream.peerInfo):
      await muxer.close()
      return

    let
      peerInfo = stream.peerInfo
      peerId = peerInfo.peerId
    muxer.connection.peerInfo = peerInfo

    # store incoming connection
    s.connManager.storeIncoming(muxer.connection)

    # store muxer and muxed connection
    s.connManager.storeMuxer(muxer)

    trace "got new muxer", peer = shortLog(peerInfo)

    muxer.connection.closeEvent.wait()
      .addCallback do(udata: pointer):
        asyncCheck s.triggerConnEvent(
          peerId, ConnEvent(kind: ConnEventKind.Disconnected))

    asyncCheck s.triggerConnEvent(
      peerId, ConnEvent(kind: ConnEventKind.Connected, incoming: true))

  except CancelledError as exc:
    await muxer.close()
    raise exc
  except CatchableError as exc:
    await muxer.close()
    libp2p_failed_upgrade.inc()
    trace "exception in muxer handler", exc = exc.msg

proc newSwitch*(peerInfo: PeerInfo,
                transports: seq[Transport],
                identity: Identify,
                muxers: Table[string, MuxerProvider],
                secureManagers: openarray[Secure] = []): Switch =
  if secureManagers.len == 0:
    raise (ref CatchableError)(msg: "Provide at least one secure manager")

  result = Switch(
    peerInfo: peerInfo,
    ms: newMultistream(),
    transports: transports,
    connManager: ConnManager.init(),
    identity: identity,
    muxers: muxers,
    secureManagers: @secureManagers,
  )

  let s = result # can't capture result
  result.streamHandler = proc(stream: Connection) {.async, gcsafe.} =
    try:
      trace "handling connection for", peerInfo = $stream
      defer:
        if not(isNil(stream)):
          await stream.close()
      await s.ms.handle(stream) # handle incoming connection
    except CancelledError as exc:
      raise exc
    except CatchableError as exc:
      trace "exception in stream handler", exc = exc.msg

  result.mount(identity)
  for key, val in muxers:
    val.streamHandler = result.streamHandler
    val.muxerHandler = proc(muxer: Muxer): Future[void] =
      s.muxerHandler(muxer)

proc isConnected*(s: Switch, peerInfo: PeerInfo): bool
  {.deprecated: "Use PeerID version".} =
  not isNil(peerInfo) and isConnected(s, peerInfo.peerId)

proc disconnect*(s: Switch, peerInfo: PeerInfo): Future[void]
  {.deprecated: "Use PeerID version", gcsafe.} =
  disconnect(s, peerInfo.peerId)

proc connect*(s: Switch, peerInfo: PeerInfo): Future[void]
  {.deprecated: "Use PeerID version".} =
  connect(s, peerInfo.peerId, peerInfo.addrs)

proc dial*(s: Switch,
           peerInfo: PeerInfo,
           proto: string):
           Future[Connection]
  {.deprecated: "Use PeerID version".} =
  dial(s, peerInfo.peerId, peerInfo.addrs, proto)<|MERGE_RESOLUTION|>--- conflicted
+++ resolved
@@ -76,11 +76,6 @@
       identity*: Identify
       streamHandler*: StreamHandler
       secureManagers*: seq[Secure]
-<<<<<<< HEAD
-      pubSub*: Option[PubSub]
-      running: bool
-=======
->>>>>>> b76b3e0e
       dialLock: Table[PeerID, AsyncLock]
       ConnEvents: Table[ConnEventKind, HashSet[ConnEventHandler]]
 
@@ -456,15 +451,6 @@
 proc stop*(s: Switch) {.async.} =
   trace "stopping switch"
 
-<<<<<<< HEAD
-  # we want to report errors but we do not want to fail
-  # or crash here, cos we need to clean possibly MANY items
-  # and any following conn/transport won't be cleaned up
-  if s.pubSub.isSome:      
-    await s.pubSub.get().stop()
-
-=======
->>>>>>> b76b3e0e
   # close and cleanup all connections
   await s.connManager.close()
 
@@ -478,142 +464,6 @@
 
   trace "switch stopped"
 
-<<<<<<< HEAD
-proc subscribePeerInternal(s: Switch, peerId: PeerID) {.async, gcsafe.} =
-  ## Subscribe to pub sub peer
-  ##
-
-  if s.pubSub.isSome and not s.pubSub.get().connected(peerId):
-    trace "about to subscribe to pubsub peer", peer = peerId
-    var stream: Connection
-    try:
-      stream = await s.connManager.getMuxedStream(peerId)
-      if isNil(stream):
-        trace "unable to subscribe to peer", peer = peerId
-        return
-
-      if not await s.ms.select(stream, s.pubSub.get().codec):
-        if not(isNil(stream)):
-          trace "couldn't select pubsub", codec = s.pubSub.get().codec
-          await stream.close()
-        return
-      
-      s.pubSub.get().subscribePeer(stream)
-      await stream.closeEvent.wait()
-    except CancelledError as exc:
-      if not(isNil(stream)):
-        await stream.close()
-
-      raise exc
-    except CatchableError as exc:
-      trace "exception in subscribe to peer", peer = peerId,
-                                              exc = exc.msg
-      if not(isNil(stream)):
-        await stream.close()
-
-proc pubsubMonitor(s: Switch, peerId: PeerID) {.async.} =
-  ## while peer connected maintain a
-  ## pubsub connection as well
-  ##
-
-  while s.isConnected(peerId):
-    try:
-      trace "subscribing to pubsub peer", peer = peerId
-      await s.subscribePeerInternal(peerId)
-    except CancelledError as exc:
-      raise exc
-    except CatchableError as exc:
-      trace "exception in pubsub monitor", peer = peerId, exc = exc.msg
-    finally:
-      trace "sleeping before trying pubsub peer", peer = peerId
-      await sleepAsync(1.seconds) # allow the peer to cooldown
-
-  trace "exiting pubsub monitor", peer = peerId
-
-proc subscribePeer*(s: Switch, peerId: PeerID): Future[void] {.gcsafe.} =
-  ## Waits until ``server`` is not closed.
-  ##
-
-  var retFuture = newFuture[void]("stream.transport.server.join")
-  let pubsubFut = s.pubsubMonitors.mgetOrPut(
-    peerId, s.pubsubMonitor(peerId))
-
-  proc continuation(udata: pointer) {.gcsafe.} =
-    retFuture.complete()
-
-  proc cancel(udata: pointer) {.gcsafe.} =
-    pubsubFut.removeCallback(continuation, cast[pointer](retFuture))
-
-  if not(pubsubFut.finished()):
-    pubsubFut.addCallback(continuation, cast[pointer](retFuture))
-    retFuture.cancelCallback = cancel
-  else:
-    retFuture.complete()
-
-  return retFuture
-
-proc subscribe*(s: Switch, topic: string,
-                handler: TopicHandler) {.async.} =
-  ## subscribe to a pubsub topic
-  ##
-
-  if s.pubSub.isNone:
-    raise newNoPubSubException()
-
-  await s.pubSub.get().subscribe(topic, handler)
-
-proc unsubscribe*(s: Switch, topics: seq[TopicPair]) {.async.} =
-  ## unsubscribe from topics
-  ##
-
-  if s.pubSub.isNone:
-    raise newNoPubSubException()
-
-  await s.pubSub.get().unsubscribe(topics)
-
-proc unsubscribeAll*(s: Switch, topic: string) {.async.} =
-  ## unsubscribe from topics
-  if s.pubSub.isNone:
-    raise newNoPubSubException()
-
-  await s.pubSub.get().unsubscribeAll(topic)
-
-proc publish*(s: Switch,
-              topic: string,
-              data: seq[byte],
-              timeout: Duration = InfiniteDuration): Future[int] {.async.} =
-  ## pubslish to pubsub topic
-  ##
-
-  if s.pubSub.isNone:
-    raise newNoPubSubException()
-
-  return await s.pubSub.get().publish(topic, data, timeout)
-
-proc addValidator*(s: Switch,
-                   topics: varargs[string],
-                   hook: ValidatorHandler) =
-  ## add validator
-  ##
-
-  if s.pubSub.isNone:
-    raise newNoPubSubException()
-
-  s.pubSub.get().addValidator(topics, hook)
-
-proc removeValidator*(s: Switch,
-                      topics: varargs[string],
-                      hook: ValidatorHandler) =
-  ## pubslish to pubsub topic
-  ##
-
-  if s.pubSub.isNone:
-    raise newNoPubSubException()
-
-  s.pubSub.get().removeValidator(topics, hook)
-
-=======
->>>>>>> b76b3e0e
 proc muxerHandler(s: Switch, muxer: Muxer) {.async, gcsafe.} =
   var stream = await muxer.newStream()
   defer:
