--- conflicted
+++ resolved
@@ -38,16 +38,10 @@
         conns &= conn
         let peerInfo = randomPeerInfo()
         conn.peerInfo = peerInfo
-<<<<<<< HEAD
-        gossipSub.peers[peerInfo.id] = newPubSubPeer(peerInfo, GossipSubCodec_11)
-        gossipSub.peers[peerInfo.id].conn = conn
-        gossipSub.mesh[topic].incl(peerInfo.id)
-=======
         let peer = newPubSubPeer(peerInfo, GossipSubCodec)
         peer.conn = conn
         gossipSub.peers[peerInfo.id] = peer
         gossipSub.mesh[topic].incl(peer)
->>>>>>> b8b0a2b4
 
       check gossipSub.peers.len == 15
       await gossipSub.rebalanceMesh(topic)
@@ -75,16 +69,10 @@
         conns &= conn
         let peerInfo = PeerInfo.init(PrivateKey.random(ECDSA, rng[]).get())
         conn.peerInfo = peerInfo
-<<<<<<< HEAD
-        gossipSub.peers[peerInfo.id] = newPubSubPeer(peerInfo, GossipSubCodec_11)
-        gossipSub.peers[peerInfo.id].conn = conn
-        gossipSub.mesh[topic].incl(peerInfo.id)
-=======
         let peer = newPubSubPeer(peerInfo, GossipSubCodec)
         peer.conn = conn
         gossipSub.peers[peerInfo.id] = peer
         gossipSub.mesh[topic].incl(peer)
->>>>>>> b8b0a2b4
 
       check gossipSub.mesh[topic].len == 15
       await gossipSub.rebalanceMesh(topic)
@@ -113,16 +101,9 @@
         conns &= conn
         var peerInfo = randomPeerInfo()
         conn.peerInfo = peerInfo
-<<<<<<< HEAD
-        gossipSub.peers[peerInfo.id] = newPubSubPeer(peerInfo, GossipSubCodec_11)
-        gossipSub.peers[peerInfo.id].handler = handler
-        gossipSub.peers[peerInfo.id].topics &= topic
-        gossipSub.gossipsub[topic].incl(peerInfo.id)
-=======
         let peer = newPubSubPeer(peerInfo, GossipSubCodec)
         peer.handler = handler
         gossipSub.gossipsub[topic].incl(peer)
->>>>>>> b8b0a2b4
 
       check gossipSub.gossipsub[topic].len == 15
       gossipSub.replenishFanout(topic)
@@ -153,15 +134,9 @@
         conns &= conn
         let peerInfo = PeerInfo.init(PrivateKey.random(ECDSA, rng[]).get())
         conn.peerInfo = peerInfo
-<<<<<<< HEAD
-        gossipSub.peers[peerInfo.id] = newPubSubPeer(peerInfo, GossipSubCodec_11)
-        gossipSub.peers[peerInfo.id].handler = handler
-        gossipSub.fanout[topic].incl(peerInfo.id)
-=======
         let peer = newPubSubPeer(peerInfo, GossipSubCodec)
         peer.handler = handler
         gossipSub.fanout[topic].incl(peer)
->>>>>>> b8b0a2b4
 
       check gossipSub.fanout[topic].len == GossipSubD
 
@@ -196,17 +171,10 @@
         conns &= conn
         let peerInfo = randomPeerInfo()
         conn.peerInfo = peerInfo
-<<<<<<< HEAD
-        gossipSub.peers[peerInfo.id] = newPubSubPeer(peerInfo, GossipSubCodec_11)
-        gossipSub.peers[peerInfo.id].handler = handler
-        gossipSub.fanout[topic1].incl(peerInfo.id)
-        gossipSub.fanout[topic2].incl(peerInfo.id)
-=======
         let peer = newPubSubPeer(peerInfo, GossipSubCodec)
         peer.handler = handler
         gossipSub.fanout[topic1].incl(peer)
         gossipSub.fanout[topic2].incl(peer)
->>>>>>> b8b0a2b4
 
       check gossipSub.fanout[topic1].len == GossipSubD
       check gossipSub.fanout[topic2].len == GossipSubD
@@ -241,13 +209,8 @@
         conns &= conn
         let peerInfo = randomPeerInfo()
         conn.peerInfo = peerInfo
-<<<<<<< HEAD
-        gossipSub.peers[peerInfo.id] = newPubSubPeer(peerInfo, GossipSubCodec_11)
-        gossipSub.peers[peerInfo.id].handler = handler
-=======
-        let peer = newPubSubPeer(peerInfo, GossipSubCodec)
-        peer.handler = handler
->>>>>>> b8b0a2b4
+        let peer = newPubSubPeer(peerInfo, GossipSubCodec)
+        peer.handler = handler
         if i mod 2 == 0:
           gossipSub.fanout[topic].incl(peer)
         else:
@@ -259,15 +222,9 @@
         conns &= conn
         let peerInfo = randomPeerInfo()
         conn.peerInfo = peerInfo
-<<<<<<< HEAD
-        gossipSub.peers[peerInfo.id] = newPubSubPeer(peerInfo, GossipSubCodec_11)
-        gossipSub.peers[peerInfo.id].handler = handler
-        gossipSub.gossipsub[topic].incl(peerInfo.id)
-=======
         let peer = newPubSubPeer(peerInfo, GossipSubCodec)
         peer.handler = handler
         gossipSub.gossipsub[topic].incl(peer)
->>>>>>> b8b0a2b4
 
       # generate messages
       for i in 0..5:
@@ -311,13 +268,8 @@
         conns &= conn
         let peerInfo = randomPeerInfo()
         conn.peerInfo = peerInfo
-<<<<<<< HEAD
-        gossipSub.peers[peerInfo.id] = newPubSubPeer(peerInfo, GossipSubCodec_11)
-        gossipSub.peers[peerInfo.id].handler = handler
-=======
-        let peer = newPubSubPeer(peerInfo, GossipSubCodec)
-        peer.handler = handler
->>>>>>> b8b0a2b4
+        let peer = newPubSubPeer(peerInfo, GossipSubCodec)
+        peer.handler = handler
         if i mod 2 == 0:
           gossipSub.fanout[topic].incl(peer)
         else:
@@ -358,13 +310,8 @@
         conns &= conn
         let peerInfo = randomPeerInfo()
         conn.peerInfo = peerInfo
-<<<<<<< HEAD
-        gossipSub.peers[peerInfo.id] = newPubSubPeer(peerInfo, GossipSubCodec_11)
-        gossipSub.peers[peerInfo.id].handler = handler
-=======
-        let peer = newPubSubPeer(peerInfo, GossipSubCodec)
-        peer.handler = handler
->>>>>>> b8b0a2b4
+        let peer = newPubSubPeer(peerInfo, GossipSubCodec)
+        peer.handler = handler
         if i mod 2 == 0:
           gossipSub.mesh[topic].incl(peer)
         else:
@@ -405,13 +352,8 @@
         conns &= conn
         let peerInfo = randomPeerInfo()
         conn.peerInfo = peerInfo
-<<<<<<< HEAD
-        gossipSub.peers[peerInfo.id] = newPubSubPeer(peerInfo, GossipSubCodec_11)
-        gossipSub.peers[peerInfo.id].handler = handler
-=======
-        let peer = newPubSubPeer(peerInfo, GossipSubCodec)
-        peer.handler = handler
->>>>>>> b8b0a2b4
+        let peer = newPubSubPeer(peerInfo, GossipSubCodec)
+        peer.handler = handler
         if i mod 2 == 0:
           gossipSub.mesh[topic].incl(peer)
         else:
