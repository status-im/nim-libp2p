--- conflicted
+++ resolved
@@ -33,8 +33,7 @@
   # this is for testing purposes only
   # peers can be inside `mesh` and `fanout`, not just `gossipsub`
   var ceil = 15
-<<<<<<< HEAD
-  let fsub = GossipSub(sender.pubSub.get())
+  let fsub = GossipSub(sender)
   let ev = newAsyncEvent()
   fsub.heartbeatEvents.add(ev)
 
@@ -42,9 +41,6 @@
   await ev.wait()
   ev.clear()
 
-=======
-  let fsub = GossipSub(sender)
->>>>>>> b76b3e0e
   while (not fsub.gossipsub.hasKey(key) or
          not fsub.gossipsub.hasPeerID(key, receiver.peerInfo.peerId)) and
         (not fsub.mesh.hasKey(key) or
@@ -192,7 +188,6 @@
       let gossip1 = GossipSub(nodes[0])
       let gossip2 = GossipSub(nodes[1])
 
-<<<<<<< HEAD
       # gossip 1.1, gossip1 peer with negative score will be pruned in gossip2, 
       # and so mesh will be empty
       # wait 2 heartbeats
@@ -205,8 +200,6 @@
         ev1.clear()
         ev2.clear()
 
-=======
->>>>>>> b76b3e0e
       check:
         gossip1.mesh["foobar"].len == 1 and "foobar" notin gossip1.fanout
         "foobar" notin gossip2.mesh and "foobar" notin gossip2.fanout
@@ -492,16 +485,6 @@
         check topic == "foobar"
         passed.complete(true)
 
-<<<<<<< HEAD
-      var nodes = generateNodes(2, true)
-      var gossipSub1: GossipSub = GossipSub(nodes[0].pubSub.get())
-      gossipSub1.parameters.floodPublish = false
-      var gossipSub2: GossipSub = GossipSub(nodes[1].pubSub.get())
-      gossipSub2.parameters.floodPublish = false
-      var wait: seq[Future[void]]
-      wait.add(await nodes[0].start())
-      wait.add(await nodes[1].start())
-=======
       let
         nodes = generateNodes(
           2,
@@ -520,7 +503,6 @@
           nodes[0].start(),
           nodes[1].start(),
       ))
->>>>>>> b76b3e0e
 
       await subscribeNodes(nodes)
 
@@ -562,19 +544,9 @@
     proc runTests() {.async.} =
       var runs = 10
 
-<<<<<<< HEAD
-      for i in 0..<runs:
-        nodes.add newStandardSwitch(triggerSelf = true,
-                                    gossip = true,
-                                    secureManagers = [SecureProtocol.Noise])
-        var gossipSub = GossipSub(nodes[i].pubSub.get())
-        gossipSub.parameters.floodPublish = false
-        awaitters.add((await nodes[i].start()))
-=======
       let
         nodes = generateNodes(runs, gossip = true, triggerSelf = true)
         nodesFut = nodes.mapIt(it.switch.start())
->>>>>>> b76b3e0e
 
       await allFuturesThrowing(nodes.mapIt(it.start()))
       await subscribeNodes(nodes)
@@ -630,19 +602,9 @@
     proc runTests() {.async.} =
       var runs = 10
 
-<<<<<<< HEAD
-      for i in 0..<runs:
-        nodes.add newStandardSwitch(triggerSelf = true,
-                                    gossip = true,
-                                    secureManagers = [SecureProtocol.Secio])
-        var gossipSub = GossipSub(nodes[i].pubSub.get())
-        gossipSub.parameters.floodPublish = false
-        awaitters.add((await nodes[i].start()))
-=======
       let
         nodes = generateNodes(runs, gossip = true, triggerSelf = true)
         nodesFut = nodes.mapIt(it.switch.start())
->>>>>>> b76b3e0e
 
       await allFuturesThrowing(nodes.mapIt(it.start()))
       await subscribeNodes(nodes)
