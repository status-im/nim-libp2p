## Nim-Libp2p
## Copyright (c) 2018 Status Research & Development GmbH
## Licensed under either of
##  * Apache License, version 2.0, ([LICENSE-APACHE](LICENSE-APACHE))
##  * MIT license ([LICENSE-MIT](LICENSE-MIT))
## at your option.
## This file may not be copied, modified, or distributed except according to
## those terms.

{.used.}

import unittest, sequtils, options, tables, sets
import chronos, stew/byteutils
import chronicles
import utils, ../../libp2p/[errors,
                            peerid,
                            peerinfo,
                            stream/connection,
                            crypto/crypto,
                            protocols/pubsub/pubsub,
                            protocols/pubsub/rpc/messages]

when not defined(gossip11):
  import ../../libp2p/protocols/pubsub/gossipsub
else:
  import ../../libp2p/protocols/pubsub/gossipsub11

import ../helpers

proc waitSub(sender, receiver: auto; key: string) {.async, gcsafe.} =
  if sender == receiver:
    return
  # turn things deterministic
  # this is for testing purposes only
  # peers can be inside `mesh` and `fanout`, not just `gossipsub`
  var ceil = 15
  let fsub = GossipSub(sender.pubSub.get())
  while (not fsub.gossipsub.hasKey(key) or
         not fsub.gossipsub[key].contains(receiver.peerInfo.id)) and
        (not fsub.mesh.hasKey(key) or
         not fsub.mesh[key].contains(receiver.peerInfo.id)) and
        (not fsub.fanout.hasKey(key) or
         not fsub.fanout[key].contains(receiver.peerInfo.id)):
    trace "waitSub sleeping..."
    await sleepAsync(1.seconds)
    dec ceil
    doAssert(ceil > 0, "waitSub timeout!")

template tryPublish(call: untyped, require: int, wait: Duration = 1.seconds, times: int = 10): untyped =
  var
    limit = times
    pubs = 0
  while pubs < require and limit > 0:
    pubs = pubs + call
    await sleepAsync(wait)
    limit.dec()
  if limit == 0:
    doAssert(false, "Failed to publish!")

suite "GossipSub":
  teardown:
    for tracker in testTrackers():
      # echo tracker.dump()
      check tracker.isLeaked() == false

  test "GossipSub validation should succeed":
    proc runTests(): Future[bool] {.async.} =
      var handlerFut = newFuture[bool]()
      proc handler(topic: string, data: seq[byte]) {.async, gcsafe.} =
        check topic == "foobar"
        handlerFut.complete(true)

      var nodes = generateNodes(2, true)
      var awaiters: seq[Future[void]]
      awaiters.add((await nodes[0].start()))
      awaiters.add((await nodes[1].start()))

      await subscribeNodes(nodes)

      await nodes[0].subscribe("foobar", handler)
      await nodes[1].subscribe("foobar", handler)

      var validatorFut = newFuture[bool]()
      proc validator(topic: string,
                     message: Message):
                     Future[bool] {.async.} =
        check topic == "foobar"
        validatorFut.complete(true)
        result = true

      nodes[1].addValidator("foobar", validator)
      tryPublish await nodes[0].publish("foobar", "Hello!".toBytes()), 1
<<<<<<< HEAD
  
=======

>>>>>>> a52763cc
      result = (await validatorFut) and (await handlerFut)
      await allFuturesThrowing(
        nodes[0].stop(),
        nodes[1].stop())
      await allFuturesThrowing(awaiters)

    check:
      waitFor(runTests()) == true

  test "GossipSub validation should fail":
    proc runTests(): Future[bool] {.async.} =
      proc handler(topic: string, data: seq[byte]) {.async, gcsafe.} =
        check false # if we get here, it should fail

      var nodes = generateNodes(2, true)
      var awaiters: seq[Future[void]]
      awaiters.add((await nodes[0].start()))
      awaiters.add((await nodes[1].start()))

      await subscribeNodes(nodes)

      await nodes[1].subscribe("foobar", handler)

      var validatorFut = newFuture[bool]()
      proc validator(topic: string,
                     message: Message):
                     Future[bool] {.async.} =
        result = false
        validatorFut.complete(true)

      nodes[1].addValidator("foobar", validator)
      tryPublish await nodes[0].publish("foobar", "Hello!".toBytes()), 1

      result = await validatorFut
      await allFuturesThrowing(
        nodes[0].stop(),
        nodes[1].stop())
      await allFuturesThrowing(awaiters)

    check:
      waitFor(runTests()) == true

  test "GossipSub validation one fails and one succeeds":
    proc runTests(): Future[bool] {.async.} =
      var handlerFut = newFuture[bool]()
      proc handler(topic: string, data: seq[byte]) {.async, gcsafe.} =
        check topic == "foo"
        handlerFut.complete(true)

      var nodes = generateNodes(2, true)
      var awaiters: seq[Future[void]]
      awaiters.add((await nodes[0].start()))
      awaiters.add((await nodes[1].start()))

      await subscribeNodes(nodes)
<<<<<<< HEAD
      
=======

>>>>>>> a52763cc
      await nodes[1].subscribe("foo", handler)
      await nodes[1].subscribe("bar", handler)

      var passed, failed: Future[bool] = newFuture[bool]()
      proc validator(topic: string,
                     message: Message):
                     Future[bool] {.async.} =
        result = if topic == "foo":
          passed.complete(true)
          true
        else:
          failed.complete(true)
          false

      nodes[1].addValidator("foo", "bar", validator)
      tryPublish await nodes[0].publish("foo", "Hello!".toBytes()), 1
      tryPublish await nodes[0].publish("bar", "Hello!".toBytes()), 1

      result = ((await passed) and (await failed) and (await handlerFut))
      await allFuturesThrowing(
        nodes[0].stop(),
        nodes[1].stop())
      await allFuturesThrowing(awaiters)
      result = true
    check:
      waitFor(runTests()) == true

  test "e2e - GossipSub should add remote peer topic subscriptions":
    proc testBasicGossipSub(): Future[bool] {.async.} =
      proc handler(topic: string, data: seq[byte]) {.async, gcsafe.} =
        discard

      var nodes: seq[Switch] = newSeq[Switch]()
      for i in 0..<2:
        nodes.add newStandardSwitch(gossip = true,
                                    secureManagers = [SecureProtocol.Noise])

      var awaitters: seq[Future[void]]
      for node in nodes:
        awaitters.add(await node.start())

      await subscribeNodes(nodes)
      await nodes[1].subscribe("foobar", handler)
      await sleepAsync(10.seconds)

      let gossip1 = GossipSub(nodes[0].pubSub.get())
      let gossip2 = GossipSub(nodes[1].pubSub.get())

      check:
        "foobar" in gossip2.topics
        "foobar" in gossip1.gossipsub
        gossip2.peerInfo.id in gossip1.gossipsub["foobar"]

      await allFuturesThrowing(nodes.mapIt(it.stop()))
      await allFuturesThrowing(awaitters)

      result = true

    check:
      waitFor(testBasicGossipSub()) == true

  test "e2e - GossipSub should add remote peer topic subscriptions if both peers are subscribed":
    proc testBasicGossipSub(): Future[bool] {.async.} =
      proc handler(topic: string, data: seq[byte]) {.async, gcsafe.} =
        discard

      var nodes: seq[Switch] = newSeq[Switch]()
      for i in 0..<2:
        nodes.add newStandardSwitch(gossip = true, secureManagers = [SecureProtocol.Secio])

      var awaitters: seq[Future[void]]
      for node in nodes:
        awaitters.add(await node.start())

      await subscribeNodes(nodes)

      await nodes[0].subscribe("foobar", handler)
      await nodes[1].subscribe("foobar", handler)

      var subs: seq[Future[void]]
      subs &= waitSub(nodes[1], nodes[0], "foobar")
      subs &= waitSub(nodes[0], nodes[1], "foobar")
      await allFuturesThrowing(subs)

      let
        gossip1 = GossipSub(nodes[0].pubSub.get())
        gossip2 = GossipSub(nodes[1].pubSub.get())

      check:
        "foobar" in gossip1.topics
        "foobar" in gossip2.topics

        "foobar" in gossip1.gossipsub
        "foobar" in gossip2.gossipsub

        gossip2.peerInfo.id in gossip1.gossipsub["foobar"] or
        gossip2.peerInfo.id in gossip1.mesh["foobar"]

        gossip1.peerInfo.id in gossip2.gossipsub["foobar"] or
        gossip1.peerInfo.id in gossip2.mesh["foobar"]

      await allFuturesThrowing(nodes.mapIt(it.stop()))
      await allFuturesThrowing(awaitters)

      result = true

    check:
      waitFor(testBasicGossipSub()) == true

  test "e2e - GossipSub send over fanout A -> B":
    proc runTests(): Future[bool] {.async.} =
      var passed = newFuture[void]()
      proc handler(topic: string, data: seq[byte]) {.async, gcsafe.} =
        check topic == "foobar"
        passed.complete()

      var nodes = generateNodes(2, true)
      var wait = newSeq[Future[void]]()
      wait.add(await nodes[0].start())
      wait.add(await nodes[1].start())

      await subscribeNodes(nodes)

      await nodes[1].subscribe("foobar", handler)
      await waitSub(nodes[0], nodes[1], "foobar")

      var observed = 0
      let
        obs1 = PubSubObserver(onRecv: proc(peer: PubSubPeer; msgs: var RPCMsg) =
          inc observed
        )
        obs2 = PubSubObserver(onSend: proc(peer: PubSubPeer; msgs: var RPCMsg) =
          inc observed
        )
      nodes[1].pubsub.get().addObserver(obs1)
      nodes[0].pubsub.get().addObserver(obs2)

      tryPublish await nodes[0].publish("foobar", "Hello!".toBytes()), 1

      var gossipSub1: GossipSub = GossipSub(nodes[0].pubSub.get())

      check:
        "foobar" in gossipSub1.gossipsub

      await passed.wait(2.seconds)

      trace "test done, stopping..."

      await nodes[0].stop()
      await nodes[1].stop()
      await allFuturesThrowing(wait)

      check observed == 2
      result = true

    check:
      waitFor(runTests()) == true

  test "e2e - GossipSub send over mesh A -> B":
    proc runTests(): Future[bool] {.async.} =
      var passed: Future[bool] = newFuture[bool]()
      proc handler(topic: string, data: seq[byte]) {.async, gcsafe.} =
        check topic == "foobar"
        passed.complete(true)

      var nodes = generateNodes(2, true)
      var wait: seq[Future[void]]
      wait.add(await nodes[0].start())
      wait.add(await nodes[1].start())

      await subscribeNodes(nodes)

      await nodes[1].subscribe("foobar", handler)
      await waitSub(nodes[0], nodes[1], "foobar")

      tryPublish await nodes[0].publish("foobar", "Hello!".toBytes()), 1

      result = await passed

      await nodes[0].stop()
      await nodes[1].stop()
      await allFuturesThrowing(wait)

    check:
      waitFor(runTests()) == true

  test "e2e - GossipSub with multiple peers":
    proc runTests(): Future[bool] {.async.} =
      var nodes: seq[Switch] = newSeq[Switch]()
      var awaitters: seq[Future[void]]
      var runs = 10

      for i in 0..<runs:
        nodes.add newStandardSwitch(triggerSelf = true,
                                    gossip = true,
                                    secureManagers = [SecureProtocol.Noise])
        awaitters.add((await nodes[i].start()))

      await subscribeRandom(nodes)

      var seen: Table[string, int]
      var subs: seq[Future[void]]
      var seenFut = newFuture[void]()
      for dialer in nodes:
        var handler: TopicHandler
        closureScope:
          var dialerNode = dialer
          handler = proc(topic: string, data: seq[byte]) {.async, gcsafe, closure.} =
            if dialerNode.peerInfo.id notin seen:
              seen[dialerNode.peerInfo.id] = 0
            seen[dialerNode.peerInfo.id].inc
            check topic == "foobar"
            if not seenFut.finished() and seen.len >= runs:
              seenFut.complete()

        subs &= dialer.subscribe("foobar", handler)

      await allFuturesThrowing(subs)

      tryPublish await wait(nodes[0].publish("foobar",
                                    cast[seq[byte]]("from node " &
                                    nodes[1].peerInfo.id)),
                                    1.minutes), runs, 5.seconds

      await wait(seenFut, 2.minutes)
      check: seen.len >= runs
      for k, v in seen.pairs:
        check: v >= 1

      await allFuturesThrowing(nodes.mapIt(it.stop()))
      await allFuturesThrowing(awaitters)
      result = true

    check:
      waitFor(runTests()) == true

  test "e2e - GossipSub with multiple peers (sparse)":
    proc runTests(): Future[bool] {.async.} =
      var nodes: seq[Switch] = newSeq[Switch]()
      var awaitters: seq[Future[void]]
      var runs = 10

      for i in 0..<runs:
        nodes.add newStandardSwitch(triggerSelf = true,
                                    gossip = true,
                                    secureManagers = [SecureProtocol.Secio])
        awaitters.add((await nodes[i].start()))

<<<<<<< HEAD
      await subscribeSparseNodes(nodes, 4)        
=======
      await subscribeSparseNodes(nodes, 1) # TODO: figure out better sparse mesh
>>>>>>> a52763cc

      var seen: Table[string, int]
      var subs: seq[Future[void]]
      var seenFut = newFuture[void]()
      for dialer in nodes:
        var handler: TopicHandler
        closureScope:
          var dialerNode = dialer
          handler = proc(topic: string, data: seq[byte])
            {.async, gcsafe, closure.} =
            if dialerNode.peerInfo.id notin seen:
              seen[dialerNode.peerInfo.id] = 0
            seen[dialerNode.peerInfo.id].inc
            check topic == "foobar"
            if not seenFut.finished() and seen.len >= runs:
              seenFut.complete()

        subs &= dialer.subscribe("foobar", handler)
        subs &= waitSub(nodes[0], dialer, "foobar")

      await allFuturesThrowing(subs)
<<<<<<< HEAD
=======

>>>>>>> a52763cc
      tryPublish await wait(nodes[0].publish("foobar",
                                    cast[seq[byte]]("from node " &
                                    nodes[1].peerInfo.id)),
                                    1.minutes), 3, 5.seconds

      await wait(seenFut, 5.minutes)
      check: seen.len >= runs
      for k, v in seen.pairs:
        check: v >= 1

      await allFuturesThrowing(nodes.mapIt(it.stop()))
      await allFuturesThrowing(awaitters)
      result = true

    check:
      waitFor(runTests()) == true<|MERGE_RESOLUTION|>--- conflicted
+++ resolved
@@ -90,11 +90,6 @@
 
       nodes[1].addValidator("foobar", validator)
       tryPublish await nodes[0].publish("foobar", "Hello!".toBytes()), 1
-<<<<<<< HEAD
-  
-=======
-
->>>>>>> a52763cc
       result = (await validatorFut) and (await handlerFut)
       await allFuturesThrowing(
         nodes[0].stop(),
@@ -150,11 +145,6 @@
       awaiters.add((await nodes[1].start()))
 
       await subscribeNodes(nodes)
-<<<<<<< HEAD
-      
-=======
-
->>>>>>> a52763cc
       await nodes[1].subscribe("foo", handler)
       await nodes[1].subscribe("bar", handler)
 
@@ -403,11 +393,7 @@
                                     secureManagers = [SecureProtocol.Secio])
         awaitters.add((await nodes[i].start()))
 
-<<<<<<< HEAD
-      await subscribeSparseNodes(nodes, 4)        
-=======
       await subscribeSparseNodes(nodes, 1) # TODO: figure out better sparse mesh
->>>>>>> a52763cc
 
       var seen: Table[string, int]
       var subs: seq[Future[void]]
@@ -429,10 +415,6 @@
         subs &= waitSub(nodes[0], dialer, "foobar")
 
       await allFuturesThrowing(subs)
-<<<<<<< HEAD
-=======
-
->>>>>>> a52763cc
       tryPublish await wait(nodes[0].publish("foobar",
                                     cast[seq[byte]]("from node " &
                                     nodes[1].peerInfo.id)),
